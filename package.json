--- conflicted
+++ resolved
@@ -104,27 +104,17 @@
   "dependencies": {
     "@grpc/grpc-js": "^1.6.7",
     "@grpc/proto-loader": "^0.6.9",
-<<<<<<< HEAD
-    "@opentelemetry/api": "^1.0.4",
-    "@opentelemetry/api-metrics": "~0.28.0",
-=======
     "@opentelemetry/api": ">=1.0.0 <1.2.0",
->>>>>>> c01f78af
+    "@opentelemetry/api-metrics": "^0.29.1",
     "@opentelemetry/context-async-hooks": "~1.2.0",
     "@opentelemetry/core": "~1.2.0",
     "@opentelemetry/exporter-jaeger": "~1.2.0",
     "@opentelemetry/exporter-trace-otlp-grpc": "^0.28.0",
-<<<<<<< HEAD
-    "@opentelemetry/exporter-metrics-otlp-grpc": "~0.28.0",
+    "@opentelemetry/exporter-metrics-otlp-grpc": "^0.29.1",
+    "@opentelemetry/sdk-metrics-base": "~0.29.1",
     "@opentelemetry/instrumentation": "^0.28.0",
     "@opentelemetry/propagator-b3": "~1.2.0",
     "@opentelemetry/resources": "~1.2.0",
-    "@opentelemetry/sdk-metrics-base": "~0.28.0",
-=======
-    "@opentelemetry/instrumentation": "^0.28.0",
-    "@opentelemetry/propagator-b3": "~1.2.0",
-    "@opentelemetry/resources": "~1.2.0",
->>>>>>> c01f78af
     "@opentelemetry/sdk-trace-base": "~1.2.0",
     "@opentelemetry/sdk-trace-node": "~1.2.0",
     "@opentelemetry/semantic-conventions": "~1.2.0",
