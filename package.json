--- conflicted
+++ resolved
@@ -122,12 +122,7 @@
     "@opentelemetry/semantic-conventions": "~1.6.0",
     "nan": "^2.16.0",
     "node-gyp-build": "^4.3.0",
-<<<<<<< HEAD
     "semver": "^7.3.5"
-=======
-    "semver": "^7.3.5",
-    "signalfx": "7.5.0"
->>>>>>> 152ff4e9
   },
   "peerDependencies": {
     "@opentelemetry/instrumentation-amqplib": ">=0.30.0 <1",
