{
  "name": "@splunk/otel",
<<<<<<< HEAD
  "version": "0.19.0-metrics-next.5",
=======
  "version": "1.2.0",
>>>>>>> de88d389
  "description": "The Splunk distribution of OpenTelemetry Node Instrumentation provides a Node agent that automatically instruments your Node application to capture and report distributed traces to Splunk APM.",
  "repository": "git@github.com:signalfx/splunk-otel-js.git",
  "author": "Splunk <splunk-oss@splunk.com>",
  "license": "Apache-2.0",
  "main": "lib/index.js",
  "types": "lib/index.d.ts",
  "scripts": {
    "change:check": "beachball check",
    "change:new": "beachball change",
    "change:bump": "beachball bump",
    "clean": "tsc --build --clean",
    "compile": "tsc --build",
    "prepare-release-artifact": "node scripts/prepare-release-artifact.js",
    "install": "node-gyp-build",
    "lint:fix": "eslint . --ext .ts --fix",
    "lint": "eslint . --ext .ts",
    "lint:commits": "commitlint",
    "test": "cross-env TEST_ALLOW_DOUBLE_START=y nyc ts-mocha -p tsconfig.json 'test/**/*.test.ts'",
    "prebuild:current": "node scripts/prebuild-current.js",
    "prebuild:os": "node scripts/prebuild-os.js",
    "release:github": "node scripts/release-github.js",
    "version:check": "node scripts/version-check.js",
    "version:generate": "node scripts/version-generate.js",
    "watch": "tsc --build --watch"
  },
  "keywords": [
    "splunk",
    "signalfx",
    "apm",
    "opentelemetry",
    "nodejs",
    "tracing",
    "profiling",
    "metrics",
    "stats"
  ],
  "engines": {
    "node": ">=12.13"
  },
  "files": [
    "binding.gyp",
    "prebuilds",
    "protos",
    "index.js",
    "src/native_ext/**/*.h",
    "src/native_ext/**/*.cpp",
    "instrument.js",
    "bin/*.js",
    "lib/**/*.js",
    "lib/**/*.js.map",
    "lib/**/*.d.ts",
    "doc",
    "LICENSE",
    "README.md"
  ],
  "publishConfig": {
    "access": "public"
  },
  "devDependencies": {
    "@commitlint/cli": "^14.1.0",
    "@commitlint/config-conventional": "^16.2.1",
    "@octokit/core": "^3.5.1",
    "@opentelemetry/instrumentation-bunyan": "^0.28.0",
    "@opentelemetry/instrumentation-http": "^0.28.0",
    "@opentelemetry/instrumentation-pino": "^0.29.0",
    "@opentelemetry/instrumentation-redis": "^0.31.0",
    "@opentelemetry/instrumentation-winston": "^0.28.0",
    "@types/bunyan": "1.8.7",
    "@types/mocha": "9.1.1",
    "@types/node": "^17.0.33",
    "@types/semver": "7.3.9",
    "@types/shimmer": "1.0.2",
    "@types/sinon": "^10.0.2",
    "@typescript-eslint/eslint-plugin": "^5.20.0",
    "@typescript-eslint/parser": "^5.20.0",
    "beachball": "^2.10.2",
    "bunyan": "1.8.15",
    "cross-env": "^7.0.3",
    "eslint": "^8.13.0",
    "eslint-config-prettier": "^7.0.0",
    "eslint-plugin-header": "^3.1.1",
    "eslint-plugin-node": "^11.1.0",
    "eslint-plugin-prettier": "^4.0.0",
    "gts": "3.1.0",
    "mocha": "^9.2.2",
    "nyc": "15.1.0",
    "octokit": "^1.7.0",
    "pino": "^6.13.2",
    "prebuildify": "^5.0.0",
    "prettier": ">=2.3.2",
    "redis": "^3.1.2",
    "rewire": "^5.0.0",
    "rimraf": "3.0.2",
    "shimmer": "1.2.1",
    "sinon": "^14.0.0",
    "ts-mocha": "9.0.2",
    "ts-node": "10.7.0",
    "typescript": "4.4.4",
    "winston": "3.3.3"
  },
  "dependencies": {
    "@grpc/grpc-js": "^1.6.7",
    "@grpc/proto-loader": "^0.6.9",
    "@opentelemetry/api": ">=1.0.0 <1.2.0",
    "@opentelemetry/api-metrics": "^0.30.0",
    "@opentelemetry/context-async-hooks": "~1.4.0",
    "@opentelemetry/core": "~1.4.0",
    "@opentelemetry/exporter-jaeger": "~1.4.0",
    "@opentelemetry/exporter-trace-otlp-grpc": "^0.30.0",
    "@opentelemetry/exporter-metrics-otlp-grpc": "^0.30.0",
    "@opentelemetry/sdk-metrics-base": "^0.30.0",
    "@opentelemetry/instrumentation": "^0.30.0",
    "@opentelemetry/propagator-b3": "~1.4.0",
    "@opentelemetry/resources": "~1.4.0",
    "@opentelemetry/sdk-trace-base": "~1.4.0",
    "@opentelemetry/sdk-trace-node": "~1.4.0",
    "@opentelemetry/semantic-conventions": "~1.4.0",
    "nan": "^2.16.0",
    "node-gyp-build": "^4.3.0",
    "semver": "^7.3.5"
  },
  "peerDependencies": {
    "@opentelemetry/instrumentation-amqplib": ">=0.29.0 <1",
    "@opentelemetry/instrumentation-aws-lambda": ">=0.31.0 <1",
    "@opentelemetry/instrumentation-aws-sdk": ">=0.7.0 <1",
    "@opentelemetry/instrumentation-bunyan": ">=0.28.0 <1",
    "@opentelemetry/instrumentation-cassandra-driver": ">=0.28.0 <1",
    "@opentelemetry/instrumentation-connect": ">=0.28.0 <1",
    "@opentelemetry/instrumentation-dns": ">=0.28.0 <1",
    "@opentelemetry/instrumentation-express": ">=0.29.0 <1",
    "@opentelemetry/instrumentation-fastify": ">=0.27.0 <1",
    "@opentelemetry/instrumentation-fs": ">=0.3.0 <1",
    "@opentelemetry/instrumentation-generic-pool": ">=0.28.0 <1",
    "@opentelemetry/instrumentation-graphql": ">=0.28.0 <1",
    "@opentelemetry/instrumentation-grpc": ">=0.28.0 <1",
    "@opentelemetry/instrumentation-hapi": ">=0.28.0 <1",
    "@opentelemetry/instrumentation-http": ">=0.28.0 <1",
    "@opentelemetry/instrumentation-ioredis": ">=0.29.0 <1",
    "@opentelemetry/instrumentation-knex": ">=0.28.0 <1",
    "@opentelemetry/instrumentation-koa": ">=0.29.0 <1",
    "@opentelemetry/instrumentation-memcached": ">=0.28.0 <1",
    "@opentelemetry/instrumentation-mongodb": ">=0.30.0 <1",
    "@opentelemetry/instrumentation-mysql": ">=0.29.0 <1",
    "@opentelemetry/instrumentation-mysql2": ">=0.30.0 <1",
    "@opentelemetry/instrumentation-nestjs-core": ">=0.29.0 <1",
    "@opentelemetry/instrumentation-net": ">=0.28.0 <1",
    "@opentelemetry/instrumentation-pg": ">=0.29.0 <1",
    "@opentelemetry/instrumentation-pino": ">=0.29.0 <1",
    "@opentelemetry/instrumentation-redis": ">=0.30.0 <1",
    "@opentelemetry/instrumentation-restify": ">=0.28.0 <1",
    "@opentelemetry/instrumentation-tedious": ">=0.2.0 <1",
    "@opentelemetry/instrumentation-winston": ">=0.28.0 <1",
    "opentelemetry-instrumentation-elasticsearch": ">=0.28.0 <1",
    "opentelemetry-instrumentation-kafkajs": ">=0.28.0 <1",
    "opentelemetry-instrumentation-mongoose": ">=0.28.0 <1",
    "opentelemetry-instrumentation-sequelize": ">=0.28.0 <1",
    "opentelemetry-instrumentation-typeorm": ">=0.28.0 <1"
  },
  "peerDependenciesMeta": {
    "@opentelemetry/instrumentation-amqplib": {
      "optional": true
    },
    "@opentelemetry/instrumentation-aws-lambda": {
      "optional": true
    },
    "@opentelemetry/instrumentation-aws-sdk": {
      "optional": true
    },
    "@opentelemetry/instrumentation-bunyan": {
      "optional": true
    },
    "@opentelemetry/instrumentation-cassandra-driver": {
      "optional": true
    },
    "@opentelemetry/instrumentation-connect": {
      "optional": true
    },
    "@opentelemetry/instrumentation-dns": {
      "optional": true
    },
    "@opentelemetry/instrumentation-express": {
      "optional": true
    },
    "@opentelemetry/instrumentation-fastify": {
      "optional": true
    },
    "@opentelemetry/instrumentation-fs": {
      "optional": true
    },
    "@opentelemetry/instrumentation-generic-pool": {
      "optional": true
    },
    "@opentelemetry/instrumentation-graphql": {
      "optional": true
    },
    "@opentelemetry/instrumentation-grpc": {
      "optional": true
    },
    "@opentelemetry/instrumentation-hapi": {
      "optional": true
    },
    "@opentelemetry/instrumentation-http": {
      "optional": true
    },
    "@opentelemetry/instrumentation-ioredis": {
      "optional": true
    },
    "@opentelemetry/instrumentation-knex": {
      "optional": true
    },
    "@opentelemetry/instrumentation-koa": {
      "optional": true
    },
    "@opentelemetry/instrumentation-memcached": {
      "optional": true
    },
    "@opentelemetry/instrumentation-mongodb": {
      "optional": true
    },
    "@opentelemetry/instrumentation-mysql": {
      "optional": true
    },
    "@opentelemetry/instrumentation-mysql2": {
      "optional": true
    },
    "@opentelemetry/instrumentation-nestjs-core": {
      "optional": true
    },
    "@opentelemetry/instrumentation-net": {
      "optional": true
    },
    "@opentelemetry/instrumentation-pg": {
      "optional": true
    },
    "@opentelemetry/instrumentation-pino": {
      "optional": true
    },
    "@opentelemetry/instrumentation-redis": {
      "optional": true
    },
    "@opentelemetry/instrumentation-restify": {
      "optional": true
    },
    "@opentelemetry/instrumentation-tedious": {
      "optional": true
    },
    "@opentelemetry/instrumentation-winston": {
      "optional": true
    },
    "opentelemetry-instrumentation-elasticsearch": {
      "optional": true
    },
    "opentelemetry-instrumentation-kafkajs": {
      "optional": true
    },
    "opentelemetry-instrumentation-mongoose": {
      "optional": true
    },
    "opentelemetry-instrumentation-sequelize": {
      "optional": true
    },
    "opentelemetry-instrumentation-typeorm": {
      "optional": true
    }
  }
}<|MERGE_RESOLUTION|>--- conflicted
+++ resolved
@@ -1,10 +1,6 @@
 {
   "name": "@splunk/otel",
-<<<<<<< HEAD
-  "version": "0.19.0-metrics-next.5",
-=======
   "version": "1.2.0",
->>>>>>> de88d389
   "description": "The Splunk distribution of OpenTelemetry Node Instrumentation provides a Node agent that automatically instruments your Node application to capture and report distributed traces to Splunk APM.",
   "repository": "git@github.com:signalfx/splunk-otel-js.git",
   "author": "Splunk <splunk-oss@splunk.com>",
