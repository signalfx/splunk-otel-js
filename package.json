--- conflicted
+++ resolved
@@ -45,17 +45,10 @@
     "access": "public"
   },
   "devDependencies": {
-<<<<<<< HEAD
-    "@opentelemetry/instrumentation-bunyan": "~0.23.0",
+    "@opentelemetry/instrumentation-bunyan": "~0.24.0",
     "@opentelemetry/instrumentation-http": "~0.23.0",
     "@opentelemetry/instrumentation-pino": "~0.23.0",
     "@opentelemetry/instrumentation-winston": "~0.24.0",
-=======
-    "@opentelemetry/instrumentation-bunyan": "^0.24.0",
-    "@opentelemetry/instrumentation-http": "^0.23.0",
-    "@opentelemetry/instrumentation-pino": "^0.23.0",
-    "@opentelemetry/instrumentation-winston": "^0.24.0",
->>>>>>> 3038f1c0
     "@types/bunyan": "1.8.7",
     "@types/mocha": "9.0.0",
     "@types/node": "16.4.13",
@@ -72,7 +65,7 @@
     "eslint-plugin-node": "^11.1.0",
     "eslint-plugin-prettier": "^3.4.0",
     "gts": "3.1.0",
-    "mocha": "9.0.3",
+    "mocha": "^8.4.0",
     "nyc": "15.1.0",
     "pino": "^6.13.0",
     "prettier": ">=2.3.2",
@@ -100,8 +93,7 @@
     "semver": "^7.3.5"
   },
   "peerDependencies": {
-<<<<<<< HEAD
-    "@opentelemetry/instrumentation-bunyan": "~0.23.0",
+    "@opentelemetry/instrumentation-bunyan": "~0.24.0",
     "@opentelemetry/instrumentation-cassandra-driver": "~0.23.0",
     "@opentelemetry/instrumentation-dns": "~0.23.0",
     "@opentelemetry/instrumentation-express": "~0.23.0",
@@ -128,35 +120,6 @@
     "opentelemetry-instrumentation-mongoose": "~0.23.0",
     "opentelemetry-instrumentation-sequelize": "~0.23.0",
     "opentelemetry-instrumentation-typeorm": "~0.23.0"
-=======
-    "@opentelemetry/instrumentation-bunyan": "^0.24.0",
-    "@opentelemetry/instrumentation-cassandra-driver": "^0.23.0",
-    "@opentelemetry/instrumentation-dns": "^0.23.0",
-    "@opentelemetry/instrumentation-express": "^0.23.0",
-    "@opentelemetry/instrumentation-graphql": "^0.23.0",
-    "@opentelemetry/instrumentation-grpc": "^0.23.0",
-    "@opentelemetry/instrumentation-hapi": "^0.23.0",
-    "@opentelemetry/instrumentation-http": "^0.23.0",
-    "@opentelemetry/instrumentation-ioredis": "^0.23.0",
-    "@opentelemetry/instrumentation-knex": "^0.23.0",
-    "@opentelemetry/instrumentation-koa": "^0.23.0",
-    "@opentelemetry/instrumentation-memcached": "^0.23.0",
-    "@opentelemetry/instrumentation-mongodb": "^0.23.0",
-    "@opentelemetry/instrumentation-mysql": "^0.23.0",
-    "@opentelemetry/instrumentation-mysql2": "^0.23.0",
-    "@opentelemetry/instrumentation-net": "^0.23.0",
-    "@opentelemetry/instrumentation-pg": "^0.23.0",
-    "@opentelemetry/instrumentation-pino": "^0.23.0",
-    "@opentelemetry/instrumentation-redis": "^0.23.0",
-    "@opentelemetry/instrumentation-winston": "^0.24.0",
-    "opentelemetry-instrumentation-amqplib": "^0.23.0",
-    "opentelemetry-instrumentation-aws-sdk": "^0.23.0",
-    "opentelemetry-instrumentation-elasticsearch": "^0.23.0",
-    "opentelemetry-instrumentation-kafkajs": "^0.23.0",
-    "opentelemetry-instrumentation-mongoose": "^0.23.0",
-    "opentelemetry-instrumentation-sequelize": "^0.23.0",
-    "opentelemetry-instrumentation-typeorm": "^0.23.0"
->>>>>>> 3038f1c0
   },
   "peerDependenciesMeta": {
     "@opentelemetry/instrumentation-http": {
