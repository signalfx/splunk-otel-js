{
  "name": "@splunk/otel",
<<<<<<< HEAD
  "version": "1.3.1-metrics-next.8",
=======
  "version": "1.3.0",
>>>>>>> df4fc53d
  "description": "The Splunk distribution of OpenTelemetry Node Instrumentation provides a Node agent that automatically instruments your Node application to capture and report distributed traces to Splunk APM.",
  "repository": "git@github.com:signalfx/splunk-otel-js.git",
  "author": "Splunk <splunk-oss@splunk.com>",
  "license": "Apache-2.0",
  "main": "lib/index.js",
  "types": "lib/index.d.ts",
  "scripts": {
    "change:check": "beachball check",
    "change:new": "beachball change",
    "change:bump": "beachball bump",
    "clean": "tsc --build --clean",
    "compile": "tsc --build",
    "prepare-release-artifact": "node scripts/prepare-release-artifact.js",
    "install": "node-gyp-build",
    "lint:fix": "eslint . --ext .ts --fix",
    "lint": "eslint . --ext .ts",
    "lint:commits": "commitlint",
    "test": "cross-env TEST_ALLOW_DOUBLE_START=y nyc ts-mocha -p tsconfig.json 'test/**/*.test.ts'",
    "prebuild:current": "node scripts/prebuild-current.js",
    "prebuild:os": "node scripts/prebuild-os.js",
    "profile:proto": "pbjs -t static-module -w commonjs -o src/profiling/proto/profile.js protos/pprof/profile.proto",
    "profile:proto-types": "pbts -o src/profiling/proto/profile.d.js src/profiling/proto/profile.js",
    "release:github": "node scripts/release-github.js",
    "version:check": "node scripts/version-check.js",
    "version:generate": "node scripts/version-generate.js",
    "watch": "tsc --build --watch"
  },
  "keywords": [
    "splunk",
    "signalfx",
    "apm",
    "opentelemetry",
    "nodejs",
    "tracing",
    "profiling",
    "metrics",
    "stats"
  ],
  "engines": {
    "node": ">=12.13"
  },
  "files": [
    "binding.gyp",
    "prebuilds",
    "protos",
    "index.js",
    "src/native_ext/**/*.h",
    "src/native_ext/**/*.cpp",
    "instrument.js",
    "bin/*.js",
    "lib/**/*.js",
    "lib/**/*.js.map",
    "lib/**/*.d.ts",
    "doc",
    "LICENSE",
    "README.md"
  ],
  "publishConfig": {
    "access": "public"
  },
  "devDependencies": {
    "@commitlint/cli": "^14.1.0",
    "@commitlint/config-conventional": "^16.2.1",
    "@octokit/core": "^3.5.1",
    "@opentelemetry/instrumentation-bunyan": "^0.28.0",
    "@opentelemetry/instrumentation-http": "^0.28.0",
    "@opentelemetry/instrumentation-pino": "^0.29.0",
    "@opentelemetry/instrumentation-redis": "^0.31.0",
    "@opentelemetry/instrumentation-winston": "^0.28.0",
    "@types/bunyan": "1.8.7",
    "@types/mocha": "9.1.1",
    "@types/node": "^17.0.33",
    "@types/semver": "7.3.9",
    "@types/shimmer": "1.0.2",
    "@types/sinon": "^10.0.2",
    "@typescript-eslint/eslint-plugin": "^5.20.0",
    "@typescript-eslint/parser": "^5.20.0",
    "beachball": "^2.10.2",
    "bunyan": "1.8.15",
    "cross-env": "^7.0.3",
    "eslint": "^8.13.0",
    "eslint-config-prettier": "^7.0.0",
    "eslint-plugin-header": "^3.1.1",
    "eslint-plugin-node": "^11.1.0",
    "eslint-plugin-prettier": "^4.0.0",
    "gts": "3.1.0",
    "mocha": "^9.2.2",
    "nyc": "15.1.0",
    "octokit": "^1.7.0",
    "pino": "^6.13.2",
    "prebuildify": "^5.0.0",
    "prettier": ">=2.3.2",
    "redis": "^3.1.2",
    "rewire": "^5.0.0",
    "rimraf": "3.0.2",
    "shimmer": "1.2.1",
    "sinon": "^14.0.0",
    "ts-mocha": "9.0.2",
    "ts-node": "10.7.0",
    "typescript": "4.4.4",
    "winston": "3.3.3"
  },
  "dependencies": {
    "@grpc/grpc-js": "^1.6.7",
    "@grpc/proto-loader": "^0.6.9",
    "@opentelemetry/api": ">=1.0.0 <1.2.0",
    "@opentelemetry/api-metrics": "^0.31.0",
    "@opentelemetry/context-async-hooks": "~1.5.0",
    "@opentelemetry/core": "~1.5.0",
    "@opentelemetry/exporter-jaeger": "~1.5.0",
    "@opentelemetry/exporter-trace-otlp-grpc": "^0.31.0",
    "@opentelemetry/exporter-metrics-otlp-grpc": "^0.31.0",
    "@opentelemetry/sdk-metrics-base": "^0.31.0",
    "@opentelemetry/instrumentation": "^0.31.0",
    "@opentelemetry/propagator-b3": "~1.5.0",
    "@opentelemetry/resources": "~1.5.0",
    "@opentelemetry/sdk-trace-base": "~1.5.0",
    "@opentelemetry/sdk-trace-node": "~1.5.0",
    "@opentelemetry/semantic-conventions": "~1.5.0",
    "nan": "^2.16.0",
    "node-gyp-build": "^4.3.0",
    "semver": "^7.3.5"
  },
  "peerDependencies": {
    "@opentelemetry/instrumentation-amqplib": ">=0.30.0 <1",
    "@opentelemetry/instrumentation-aws-lambda": ">=0.32.0 <1",
    "@opentelemetry/instrumentation-aws-sdk": ">=0.8.0 <1",
    "@opentelemetry/instrumentation-bunyan": ">=0.29.0 <1",
    "@opentelemetry/instrumentation-cassandra-driver": ">=0.29.0 <1",
    "@opentelemetry/instrumentation-connect": ">=0.29.0 <1",
    "@opentelemetry/instrumentation-dns": ">=0.29.0 <1",
    "@opentelemetry/instrumentation-express": ">=0.30.0 <1",
    "@opentelemetry/instrumentation-fastify": ">=0.28.0 <1",
    "@opentelemetry/instrumentation-fs": ">=0.4.0 <1",
    "@opentelemetry/instrumentation-generic-pool": ">=0.29.0 <1",
    "@opentelemetry/instrumentation-graphql": ">=0.29.0 <1",
    "@opentelemetry/instrumentation-grpc": ">=0.31.0 <1",
    "@opentelemetry/instrumentation-hapi": ">=0.29.0 <1",
    "@opentelemetry/instrumentation-http": ">=0.31.0 <1",
    "@opentelemetry/instrumentation-ioredis": ">=0.30.0 <1",
    "@opentelemetry/instrumentation-knex": ">=0.29.0 <1",
    "@opentelemetry/instrumentation-koa": ">=0.30.0 <1",
    "@opentelemetry/instrumentation-memcached": ">=0.29.0 <1",
    "@opentelemetry/instrumentation-mongodb": ">=0.31.0 <1",
    "@opentelemetry/instrumentation-mysql": ">=0.30.0 <1",
    "@opentelemetry/instrumentation-mysql2": ">=0.31.0 <1",
    "@opentelemetry/instrumentation-nestjs-core": ">=0.30.0 <1",
    "@opentelemetry/instrumentation-net": ">=0.29.0 <1",
    "@opentelemetry/instrumentation-pg": ">=0.30.0 <1",
    "@opentelemetry/instrumentation-pino": ">=0.30.0 <1",
    "@opentelemetry/instrumentation-redis": ">=0.32.0 <1",
    "@opentelemetry/instrumentation-restify": ">=0.29.0 <1",
    "@opentelemetry/instrumentation-tedious": ">=0.3.0 <1",
    "@opentelemetry/instrumentation-winston": ">=0.29.0 <1",
    "opentelemetry-instrumentation-elasticsearch": ">=0.29.0 <1",
    "opentelemetry-instrumentation-kafkajs": ">=0.29.0 <1",
    "opentelemetry-instrumentation-mongoose": ">=0.29.0 <1",
    "opentelemetry-instrumentation-sequelize": ">=0.29.0 <1",
    "opentelemetry-instrumentation-typeorm": ">=0.29.0 <1"
  },
  "peerDependenciesMeta": {
    "@opentelemetry/instrumentation-amqplib": {
      "optional": true
    },
    "@opentelemetry/instrumentation-aws-lambda": {
      "optional": true
    },
    "@opentelemetry/instrumentation-aws-sdk": {
      "optional": true
    },
    "@opentelemetry/instrumentation-bunyan": {
      "optional": true
    },
    "@opentelemetry/instrumentation-cassandra-driver": {
      "optional": true
    },
    "@opentelemetry/instrumentation-connect": {
      "optional": true
    },
    "@opentelemetry/instrumentation-dns": {
      "optional": true
    },
    "@opentelemetry/instrumentation-express": {
      "optional": true
    },
    "@opentelemetry/instrumentation-fastify": {
      "optional": true
    },
    "@opentelemetry/instrumentation-fs": {
      "optional": true
    },
    "@opentelemetry/instrumentation-generic-pool": {
      "optional": true
    },
    "@opentelemetry/instrumentation-graphql": {
      "optional": true
    },
    "@opentelemetry/instrumentation-grpc": {
      "optional": true
    },
    "@opentelemetry/instrumentation-hapi": {
      "optional": true
    },
    "@opentelemetry/instrumentation-http": {
      "optional": true
    },
    "@opentelemetry/instrumentation-ioredis": {
      "optional": true
    },
    "@opentelemetry/instrumentation-knex": {
      "optional": true
    },
    "@opentelemetry/instrumentation-koa": {
      "optional": true
    },
    "@opentelemetry/instrumentation-memcached": {
      "optional": true
    },
    "@opentelemetry/instrumentation-mongodb": {
      "optional": true
    },
    "@opentelemetry/instrumentation-mysql": {
      "optional": true
    },
    "@opentelemetry/instrumentation-mysql2": {
      "optional": true
    },
    "@opentelemetry/instrumentation-nestjs-core": {
      "optional": true
    },
    "@opentelemetry/instrumentation-net": {
      "optional": true
    },
    "@opentelemetry/instrumentation-pg": {
      "optional": true
    },
    "@opentelemetry/instrumentation-pino": {
      "optional": true
    },
    "@opentelemetry/instrumentation-redis": {
      "optional": true
    },
    "@opentelemetry/instrumentation-restify": {
      "optional": true
    },
    "@opentelemetry/instrumentation-tedious": {
      "optional": true
    },
    "@opentelemetry/instrumentation-winston": {
      "optional": true
    },
    "opentelemetry-instrumentation-elasticsearch": {
      "optional": true
    },
    "opentelemetry-instrumentation-kafkajs": {
      "optional": true
    },
    "opentelemetry-instrumentation-mongoose": {
      "optional": true
    },
    "opentelemetry-instrumentation-sequelize": {
      "optional": true
    },
    "opentelemetry-instrumentation-typeorm": {
      "optional": true
    }
  }
}<|MERGE_RESOLUTION|>--- conflicted
+++ resolved
@@ -1,10 +1,6 @@
 {
   "name": "@splunk/otel",
-<<<<<<< HEAD
-  "version": "1.3.1-metrics-next.8",
-=======
-  "version": "1.3.0",
->>>>>>> df4fc53d
+  "version": "1.3.2-metrics-next.9",
   "description": "The Splunk distribution of OpenTelemetry Node Instrumentation provides a Node agent that automatically instruments your Node application to capture and report distributed traces to Splunk APM.",
   "repository": "git@github.com:signalfx/splunk-otel-js.git",
   "author": "Splunk <splunk-oss@splunk.com>",
