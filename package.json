--- conflicted
+++ resolved
@@ -104,7 +104,6 @@
   "dependencies": {
     "@grpc/grpc-js": "^1.6.7",
     "@grpc/proto-loader": "^0.6.9",
-<<<<<<< HEAD
     "@opentelemetry/api": "^1.0.4",
     "@opentelemetry/api-metrics": "~0.28.0",
     "@opentelemetry/context-async-hooks": "~1.2.0",
@@ -119,21 +118,7 @@
     "@opentelemetry/sdk-trace-base": "~1.2.0",
     "@opentelemetry/sdk-trace-node": "~1.2.0",
     "@opentelemetry/semantic-conventions": "~1.2.0",
-    "nan": "2.15.0",
-=======
-    "@opentelemetry/api": "^1.0.3",
-    "@opentelemetry/context-async-hooks": "~1.0.0",
-    "@opentelemetry/core": "~1.0.0",
-    "@opentelemetry/exporter-jaeger": "~1.0.0",
-    "@opentelemetry/exporter-trace-otlp-grpc": "^0.27.0",
-    "@opentelemetry/instrumentation": "^0.27.0",
-    "@opentelemetry/propagator-b3": "~1.0.0",
-    "@opentelemetry/resources": "~1.0.0",
-    "@opentelemetry/sdk-trace-base": "~1.0.0",
-    "@opentelemetry/sdk-trace-node": "~1.0.0",
-    "@opentelemetry/semantic-conventions": "~1.0.0",
     "nan": "^2.16.0",
->>>>>>> fc7b002c
     "node-gyp-build": "^4.3.0",
     "semver": "^7.3.5"
   },
