{
  "name": "splunk-otel-example-profiling",
  "private": true,
  "version": "1.0.0",
  "main": "index.js",
  "scripts": {
    "start": "node index.js"
  },
  "dependencies": {
    "@opentelemetry/api": "^1.1.0",
<<<<<<< HEAD
    "@splunk/otel": "^1.2.0"
=======
    "@splunk/otel": "1.2.0"
>>>>>>> 0ae014e0
  }
}<|MERGE_RESOLUTION|>--- conflicted
+++ resolved
@@ -8,10 +8,6 @@
   },
   "dependencies": {
     "@opentelemetry/api": "^1.1.0",
-<<<<<<< HEAD
-    "@splunk/otel": "^1.2.0"
-=======
     "@splunk/otel": "1.2.0"
->>>>>>> 0ae014e0
   }
 }