--- conflicted
+++ resolved
@@ -20,14 +20,9 @@
   return fileList;
 }
 
-<<<<<<< HEAD
-// Find all test files in the ./test directory and ../packages directory
-let testFiles = [...findTestFiles(__dirname), ...findTestFiles(path.resolve(__dirname, '..', 'packages'))];
-=======
 // Find all test files in the ./test directory
 let testFiles = findTestFiles(__dirname);
 let extraArgs = [];
->>>>>>> 7342aed4
 
 if (process.argv.length > 2) {
   const patterns = process.argv.slice(2);
