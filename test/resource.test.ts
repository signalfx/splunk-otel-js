/*
 * Copyright Splunk Inc.
 *
 * Licensed under the Apache License, Version 2.0 (the "License");
 * you may not use this file except in compliance with the License.
 * You may obtain a copy of the License at
 *
 *     http://www.apache.org/licenses/LICENSE-2.0
 *
 * Unless required by applicable law or agreed to in writing, software
 * distributed under the License is distributed on an "AS IS" BASIS,
 * WITHOUT WARRANTIES OR CONDITIONS OF ANY KIND, either express or implied.
 * See the License for the specific language governing permissions and
 * limitations under the License.
 */

import { strict as assert } from 'assert';
import { beforeEach, describe, it, mock } from 'node:test';

<<<<<<< HEAD
import { SEMRESATTRS_CONTAINER_ID } from '@opentelemetry/semantic-conventions';
import * as fs from 'fs';
import { ContainerDetector } from '../src/detectors/ContainerDetector';
=======
>>>>>>> 40f50d13
import { detect } from '../src/resource';
import * as utils from './utils';

describe('resource detector', () => {
  beforeEach(() => {
    utils.cleanEnvironment();
  });

<<<<<<< HEAD
  describe('ContainerDetector', () => {
    const invalidCases = [
      '13:name=systemd:/podruntime/docker/kubepods/ac679f8a8319c8cf7d38e1adf263bc08d23zzzz',
    ];
    const testCases = [
      [
        '13:name=systemd:/podruntime/docker/kubepods/ac679f8a8319c8cf7d38e1adf263bc08d23.slice',
        'ac679f8a8319c8cf7d38e1adf263bc08d23',
      ],
      [
        '13:name=systemd:/podruntime/docker/kubepods/crio-dc679f8a8319c8cf7d38e1adf263bc08d23.slice',
        'dc679f8a8319c8cf7d38e1adf263bc08d23',
      ],
      [
        '13:name=systemd:/pod/d86d75589bf6cc254f3e2cc29debdf85dde404998aa128997a819ff991827356',
        'd86d75589bf6cc254f3e2cc29debdf85dde404998aa128997a819ff991827356',
      ],
      [
        [
          '1:name=systemd:/podruntime/docker/kubepods/docker-dc579f8a8319c8cf7d38e1adf263bc08d23',
          '2:name=systemd:/podruntime/docker/kubepods/docker-dc579f8a8319c8cf7d38e1adf263bc08d23',
          '3:name=systemd:/podruntime/docker/kubepods/docker-dc579f8a8319c8cf7d38e1adf263bc08d23',
        ].join('\n'),
        'dc579f8a8319c8cf7d38e1adf263bc08d23',
      ],
      [
        [
          '1:blkio:/docker/a4d00c9dd675d67f866c786181419e1b44832d4696780152e61afd44a3e02856',
          '2:cpu:/docker/a4d00c9dd675d67f866c786181419e1b44832d4696780152e61afd44a3e02856',
          '3:cpuacct:/docker/a4d00c9dd675d67f866c786181419e1b44832d4696780152e61afd44a3e02856',
        ].join('\n'),
        'a4d00c9dd675d67f866c786181419e1b44832d4696780152e61afd44a3e02856',
      ],
      [
        [
          '1:blkio:/ecs/eb9d3d0c-8936-42d7-80d8-f82b2f1a629e/7e9139716d9e5d762d22f9f877b87d1be8b1449ac912c025a984750c5dbff157',
          '2:cpu:/ecs/eb9d3d0c-8936-42d7-80d8-f82b2f1a629e/7e9139716d9e5d762d22f9f877b87d1be8b1449ac912c025a984750c5dbff157',
          '3:cpuacct:/ecs/eb9d3d0c-8936-42d7-80d8-f82b2f1a629e/7e9139716d9e5d762d22f9f877b87d1be8b1449ac912c025a984750c5dbff157',
        ].join('\n'),
        '7e9139716d9e5d762d22f9f877b87d1be8b1449ac912c025a984750c5dbff157',
      ],
    ];

    it('parses all the known test cases correctly', () => {
      const detector = new ContainerDetector();
      testCases.forEach(([testCase, result]) => {
        mock.method(fs, 'readFileSync', () => testCase);

        assert.strictEqual(
          detector.detect().attributes[SEMRESATTRS_CONTAINER_ID],
          result
        );
      });
      invalidCases.forEach(([testCase, result]) => {
        mock.method(fs, 'readFileSync', () => testCase);

        assert.strictEqual(
          detector.detect().attributes[SEMRESATTRS_CONTAINER_ID],
          undefined
        );
      });
    });
  });

=======
>>>>>>> 40f50d13
  describe('resource.detect', () => {
    it('catches resource attributes from the env', () => {
      process.env.OTEL_RESOURCE_ATTRIBUTES =
        'k=v,service.name=node-svc,x=a%20b';

      const resource = detect();
      assert.strictEqual(resource.attributes['k'], 'v');
      assert.strictEqual(resource.attributes['x'], 'a b');
      assert.strictEqual(resource.attributes['service.name'], 'node-svc');
    });

    it('catches service name from the env', () => {
      const expectedAttributes = {
        'service.name': 'node-svc',
      };
      process.env.OTEL_SERVICE_NAME = 'node-svc';
      const resource = detect();

      assert.strictEqual(resource.attributes['service.name'], 'node-svc');
    });

    it('catches process attributes', () => {
      const resource = detect();
      assert.strictEqual(typeof resource.attributes['process.pid'], 'number');

      for (const attributeName of [
        'process.executable.name',
        'process.executable.path',
        'process.runtime.version',
        'process.runtime.name',
      ]) {
        assert.strictEqual(typeof resource.attributes[attributeName], 'string');
      }
    });

    it('detects OS attributes', () => {
      const resource = detect();
      assert.strictEqual(typeof resource.attributes['os.type'], 'string');
      assert.strictEqual(typeof resource.attributes['os.version'], 'string');
    });

    it('catches host attributes', () => {
      const resource = detect();
      assert.strictEqual(typeof resource.attributes['host.name'], 'string');
      assert.strictEqual(typeof resource.attributes['host.arch'], 'string');
    });
  });
});<|MERGE_RESOLUTION|>--- conflicted
+++ resolved
@@ -15,14 +15,7 @@
  */
 
 import { strict as assert } from 'assert';
-import { beforeEach, describe, it, mock } from 'node:test';
-
-<<<<<<< HEAD
-import { SEMRESATTRS_CONTAINER_ID } from '@opentelemetry/semantic-conventions';
-import * as fs from 'fs';
-import { ContainerDetector } from '../src/detectors/ContainerDetector';
-=======
->>>>>>> 40f50d13
+import { beforeEach, describe, it } from 'node:test';
 import { detect } from '../src/resource';
 import * as utils from './utils';
 
@@ -31,73 +24,6 @@
     utils.cleanEnvironment();
   });
 
-<<<<<<< HEAD
-  describe('ContainerDetector', () => {
-    const invalidCases = [
-      '13:name=systemd:/podruntime/docker/kubepods/ac679f8a8319c8cf7d38e1adf263bc08d23zzzz',
-    ];
-    const testCases = [
-      [
-        '13:name=systemd:/podruntime/docker/kubepods/ac679f8a8319c8cf7d38e1adf263bc08d23.slice',
-        'ac679f8a8319c8cf7d38e1adf263bc08d23',
-      ],
-      [
-        '13:name=systemd:/podruntime/docker/kubepods/crio-dc679f8a8319c8cf7d38e1adf263bc08d23.slice',
-        'dc679f8a8319c8cf7d38e1adf263bc08d23',
-      ],
-      [
-        '13:name=systemd:/pod/d86d75589bf6cc254f3e2cc29debdf85dde404998aa128997a819ff991827356',
-        'd86d75589bf6cc254f3e2cc29debdf85dde404998aa128997a819ff991827356',
-      ],
-      [
-        [
-          '1:name=systemd:/podruntime/docker/kubepods/docker-dc579f8a8319c8cf7d38e1adf263bc08d23',
-          '2:name=systemd:/podruntime/docker/kubepods/docker-dc579f8a8319c8cf7d38e1adf263bc08d23',
-          '3:name=systemd:/podruntime/docker/kubepods/docker-dc579f8a8319c8cf7d38e1adf263bc08d23',
-        ].join('\n'),
-        'dc579f8a8319c8cf7d38e1adf263bc08d23',
-      ],
-      [
-        [
-          '1:blkio:/docker/a4d00c9dd675d67f866c786181419e1b44832d4696780152e61afd44a3e02856',
-          '2:cpu:/docker/a4d00c9dd675d67f866c786181419e1b44832d4696780152e61afd44a3e02856',
-          '3:cpuacct:/docker/a4d00c9dd675d67f866c786181419e1b44832d4696780152e61afd44a3e02856',
-        ].join('\n'),
-        'a4d00c9dd675d67f866c786181419e1b44832d4696780152e61afd44a3e02856',
-      ],
-      [
-        [
-          '1:blkio:/ecs/eb9d3d0c-8936-42d7-80d8-f82b2f1a629e/7e9139716d9e5d762d22f9f877b87d1be8b1449ac912c025a984750c5dbff157',
-          '2:cpu:/ecs/eb9d3d0c-8936-42d7-80d8-f82b2f1a629e/7e9139716d9e5d762d22f9f877b87d1be8b1449ac912c025a984750c5dbff157',
-          '3:cpuacct:/ecs/eb9d3d0c-8936-42d7-80d8-f82b2f1a629e/7e9139716d9e5d762d22f9f877b87d1be8b1449ac912c025a984750c5dbff157',
-        ].join('\n'),
-        '7e9139716d9e5d762d22f9f877b87d1be8b1449ac912c025a984750c5dbff157',
-      ],
-    ];
-
-    it('parses all the known test cases correctly', () => {
-      const detector = new ContainerDetector();
-      testCases.forEach(([testCase, result]) => {
-        mock.method(fs, 'readFileSync', () => testCase);
-
-        assert.strictEqual(
-          detector.detect().attributes[SEMRESATTRS_CONTAINER_ID],
-          result
-        );
-      });
-      invalidCases.forEach(([testCase, result]) => {
-        mock.method(fs, 'readFileSync', () => testCase);
-
-        assert.strictEqual(
-          detector.detect().attributes[SEMRESATTRS_CONTAINER_ID],
-          undefined
-        );
-      });
-    });
-  });
-
-=======
->>>>>>> 40f50d13
   describe('resource.detect', () => {
     it('catches resource attributes from the env', () => {
       process.env.OTEL_RESOURCE_ATTRIBUTES =
