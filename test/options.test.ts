/*
 * Copyright Splunk Inc.
 *
 * Licensed under the Apache License, Version 2.0 (the "License");
 * you may not use this file except in compliance with the License.
 * You may obtain a copy of the License at
 *
 *     http://www.apache.org/licenses/LICENSE-2.0
 *
 * Unless required by applicable law or agreed to in writing, software
 * distributed under the License is distributed on an "AS IS" BASIS,
 * WITHOUT WARRANTIES OR CONDITIONS OF ANY KIND, either express or implied.
 * See the License for the specific language governing permissions and
 * limitations under the License.
 */

import * as api from '@opentelemetry/api';
import { W3CBaggagePropagator } from '@opentelemetry/core';
import { OTLPTraceExporter } from '@opentelemetry/exporter-trace-otlp-grpc';
import { OTLPTraceExporter as OTLPHttpTraceExporter } from '@opentelemetry/exporter-trace-otlp-proto';
import { InstrumentationBase } from '@opentelemetry/instrumentation';
import { Resource } from '@opentelemetry/resources';
import {
<<<<<<< HEAD
  ConsoleSpanExporter,
  InMemorySpanExporter,
  SimpleSpanProcessor,
  SpanExporter,
} from '@opentelemetry/sdk-trace-base';
import {
  SEMRESATTRS_CONTAINER_ID,
  SEMRESATTRS_HOST_ARCH,
  SEMRESATTRS_HOST_NAME,
  SEMRESATTRS_OS_TYPE,
  SEMRESATTRS_OS_VERSION,
  SEMRESATTRS_PROCESS_EXECUTABLE_NAME,
  SEMRESATTRS_PROCESS_PID,
  SEMRESATTRS_PROCESS_RUNTIME_NAME,
  SEMRESATTRS_PROCESS_RUNTIME_VERSION,
  SEMRESATTRS_SERVICE_NAME,
} from '@opentelemetry/semantic-conventions';

import { strict as assert } from 'assert';
import * as fs from 'fs';
import { afterEach, beforeEach, describe, it, mock } from 'node:test';
=======
  ATTR_CONTAINER_ID,
  ATTR_HOST_ARCH,
  ATTR_HOST_NAME,
  ATTR_OS_TYPE,
  ATTR_OS_VERSION,
  ATTR_PROCESS_EXECUTABLE_NAME,
  ATTR_PROCESS_PID,
  ATTR_PROCESS_RUNTIME_NAME,
  ATTR_PROCESS_RUNTIME_VERSION,
  ATTR_SERVICE_NAME,
} from '@opentelemetry/semantic-conventions/incubating';
import {
  ConsoleSpanExporter,
  SimpleSpanProcessor,
  SpanExporter,
  InMemorySpanExporter,
} from '@opentelemetry/sdk-trace-base';
import { OTLPTraceExporter } from '@opentelemetry/exporter-trace-otlp-grpc';
import { OTLPTraceExporter as OTLPHttpTraceExporter } from '@opentelemetry/exporter-trace-otlp-proto';

import { strict as assert } from 'assert';
import * as sinon from 'sinon';
>>>>>>> 40f50d13
import * as os from 'os';

import * as instrumentations from '../src/instrumentations';
import {
  _setDefaultOptions,
  allowedTracingOptions,
  defaultPropagatorFactory,
  defaultSpanProcessorFactory,
  Options,
} from '../src/tracing/options';
import * as utils from './utils';
import { ContainerDetector } from '@opentelemetry/resource-detector-container';

const assertVersion = (versionAttr) => {
  assert.equal(typeof versionAttr, 'string');
  assert(
    /[0-9]+\.[0-9]+\.[0-9]+/.test(versionAttr),
    `${versionAttr} is not a valid version`
  );
};
const assertContainerId = (containerIdAttr) => {
  assert.equal(typeof containerIdAttr, 'string');
  assert(
    /^[abcdef0-9]+$/i.test(containerIdAttr),
    `${containerIdAttr} is not an hex string`
  );
};
/*
  service.name attribute is not set, your service is unnamed and will be difficult to identify.
  Set your service name using the OTEL_RESOURCE_ATTRIBUTES environment variable.
  E.g. OTEL_RESOURCE_ATTRIBUTES="service.name=<YOUR_SERVICE_NAME_HERE>"
*/
const MATCH_SERVICE_NAME_WARNING = /service\.name.*not.*set/i;
// No instrumentations set to be loaded. Install an instrumentation package to enable auto-instrumentation.
const MATCH_NO_INSTRUMENTATIONS_WARNING =
  /no.*instrumentation.*install.*package/i;

describe('options', () => {
  let logger;

  beforeEach(utils.cleanEnvironment);

  beforeEach(() => {
    logger = {
      warn: mock.fn(),
    };
    api.diag.setLogger(logger, api.DiagLogLevel.ALL);
    // Setting logger logs stuff. Cleaning that up.
    logger.warn.mock.resetCalls();
  });

  afterEach(() => {
    api.diag.disable();
  });

  describe('defaults', () => {
    // const sandbox = sinon.createSandbox();
    let instrMock;
    beforeEach(() => {
      // Mock the default `getInstrumentations` in case some instrumentations (e.g. http) are part of dev dependencies.
      instrMock = mock.method(
        instrumentations,
        'getInstrumentations',
        () => []
      );
    });

    afterEach(() => {
      instrMock.mock.restore();
    });

    it('has expected defaults', () => {
      const options = _setDefaultOptions();

      assertVersion(
        options.tracerConfig.resource?.attributes['splunk.distro.version']
      );

      const expectedAttributes = new Set([
        ATTR_HOST_ARCH,
        ATTR_HOST_NAME,
        ATTR_OS_TYPE,
        ATTR_OS_VERSION,
        ATTR_PROCESS_EXECUTABLE_NAME,
        ATTR_PROCESS_PID,
        ATTR_PROCESS_RUNTIME_NAME,
        ATTR_PROCESS_RUNTIME_VERSION,
        'splunk.distro.version',
      ]);

      expectedAttributes.forEach((processAttribute) => {
        assert(
          options.tracerConfig.resource?.attributes[processAttribute],
          `${processAttribute} missing`
        );
      });

      assert.deepStrictEqual(
        options.tracerConfig.resource?.attributes[ATTR_SERVICE_NAME],
        '@splunk/otel'
      );

      // Container ID is checked in a different test,
      // this avoids collisions with stubbing fs methods.
      delete options.tracerConfig.resource.attributes[ATTR_CONTAINER_ID];

      // resource attributes for process, host and os are different at each run, iterate through them, make sure they exist and then delete
      Object.keys(options.tracerConfig.resource.attributes)
        .filter((attribute) => {
          return expectedAttributes.has(attribute);
        })
        .forEach((processAttribute) => {
          delete options.tracerConfig.resource?.attributes[processAttribute];
        });

      assert.deepStrictEqual(
        Object.keys(options).sort(),
        allowedTracingOptions.sort()
      );

      assert.deepStrictEqual(options.realm, undefined);

      /*
        let the OTel exporter package itself
        resolve the default for endpoint.
      */
      assert.deepStrictEqual(options.endpoint, undefined);
      // The service name is retrieved from package.json,
      // since tests run at the source directory, it is detected as such.
      assert.deepStrictEqual(options.serviceName, '@splunk/otel');
      assert.deepStrictEqual(options.accessToken, '');
      assert.deepStrictEqual(options.serverTimingEnabled, true);
      assert.deepStrictEqual(options.instrumentations, []);

      assert.deepStrictEqual(
        options.spanProcessorFactory,
        defaultSpanProcessorFactory
      );
      assert.deepStrictEqual(
        options.propagatorFactory,
        defaultPropagatorFactory
      );
      assert.deepStrictEqual(options.captureHttpRequestUriParams, []);

      const exporters = options.spanExporterFactory(options);

      assert(Array.isArray(exporters));
      assert.deepStrictEqual(exporters.length, 1);

      const [exporter] = exporters;

      assert(exporter instanceof OTLPTraceExporter);

      const logMsg = logger.warn.mock.calls[0].arguments[0];
      assert(MATCH_SERVICE_NAME_WARNING.test(logMsg));
    });

<<<<<<< HEAD
    it('reads the container when setting default options', (t) => {
      // Stub `os.platform` to return 'linux'
      mock.method(os, 'platform', () => 'linux');

      // Stub `fs.readFileSync` to simulate reading the file
      mock.method(fs, 'readFileSync', (path, encoding) => {
        if (path === '/proc/self/cgroup' && encoding === 'utf8') {
          return '1:blkio:/docker/a4d00c9dd675d67f866c786181419e1b44832d4696780152e61afd44a3e02856\n';
        }
        return ''; // Default return if different path or encoding
      });

=======
    it('reads the container when setting default options', async () => {
      sandbox.stub(os, 'platform').returns('linux');
      sandbox
        .stub(ContainerDetector as any, 'readFileAsync')
        .withArgs('/proc/self/cgroup', 'utf8')
        .returns(
          new Promise((resolve) =>
            resolve(
              '11:devices:/docker/1234567890abcdef1234567890abcdef1234567890abcdef1234567890abcde\n'
            )
          )
        );
>>>>>>> 40f50d13
      const options = _setDefaultOptions();
      const resource = options.tracerConfig.resource || Resource.empty();
      await resource.waitForAsyncAttributes?.();
      assertContainerId(resource.attributes[ATTR_CONTAINER_ID]);
    });
    // TODO left for debugging

    // it('reads the container when setting default options', () => {
    //   sandbox.stub(os, 'platform').returns('linux');
    //   sandbox
    //     .stub(fs, 'readFileSync')
    //     .withArgs('/proc/self/cgroup', 'utf8')
    //     .returns(
    //       '1:blkio:/docker/a4d00c9dd675d67f866c786181419e1b44832d4696780152e61afd44a3e02856\n'
    //     );
    //   const options = _setDefaultOptions();
    //   assertContainerId(
    //     options.tracerConfig.resource?.attributes[SEMRESATTRS_CONTAINER_ID]
    //   );
    // });
  });

  it('accepts and applies configuration', () => {
    const testInstrumentation = new TestInstrumentation('inst', '1.0', {});
    const idGenerator = new TestIdGenerator();

    const resourceFactory = (resource: Resource) => {
      return resource;
    };

    const options = _setDefaultOptions({
      realm: 'rlm',
      endpoint: 'custom-endpoint',
      serviceName: 'custom-service-name',
      accessToken: 'custom-access-token',
      instrumentations: [testInstrumentation],
      tracerConfig: {
        resource: new Resource({ attr1: 'value1' }),
        idGenerator: idGenerator,
      },
      resourceFactory,
      spanExporterFactory: testSpanExporterFactory,
      spanProcessorFactory: testSpanProcessorFactory,
      propagatorFactory: testPropagatorFactory,
    });

    assert.deepStrictEqual(options, {
      realm: 'rlm',
      endpoint: 'custom-endpoint',
      serviceName: 'custom-service-name',
      accessToken: 'custom-access-token',
      serverTimingEnabled: true,
      captureHttpRequestUriParams: [],
      instrumentations: [testInstrumentation],
      resourceFactory,
      tracerConfig: {
        resource: new Resource({ attr1: 'value1' }),
        idGenerator: idGenerator,
      },
      spanExporterFactory: testSpanExporterFactory,
      spanProcessorFactory: testSpanProcessorFactory,
      propagatorFactory: testPropagatorFactory,
    });

    assert(logger.warn.mock.calls.length === 0);
  });

  it('is possible to provide additional resource attributes', () => {
    const options = _setDefaultOptions({
      resourceFactory: (resource) => {
        return resource.merge(
          new Resource({ 'splunk.distro.version': 'v9001', abc: 42 })
        );
      },
    });

    assert.strictEqual(
      options.tracerConfig.resource?.attributes['splunk.distro.version'],
      'v9001'
    );
    assert.strictEqual(options.tracerConfig.resource?.attributes['abc'], 42);
  });

  describe('OTEL_TRACES_EXPORTER', () => {
    beforeEach(utils.cleanEnvironment);

    it('accepts a single key', () => {
      process.env.OTEL_TRACES_EXPORTER = 'console';
      const options = _setDefaultOptions();
      const exporters = options.spanExporterFactory(options);

      assert(Array.isArray(exporters));
      assert.deepStrictEqual(exporters.length, 1);
      assert(exporters[0] instanceof ConsoleSpanExporter);
    });

    it('can be set to none', () => {
      process.env.OTEL_TRACES_EXPORTER = 'none';
      const options = _setDefaultOptions();
      const exporters = options.spanExporterFactory(options);

      assert(Array.isArray(exporters));
      assert.deepStrictEqual(exporters.length, 0);
    });

    it('accepts multiple keys', () => {
      process.env.OTEL_TRACES_EXPORTER = 'otlp,console';
      const options = _setDefaultOptions();
      const exporters = options.spanExporterFactory(options);

      assert(Array.isArray(exporters));
      assert.deepStrictEqual(exporters.length, 2);

      assert(exporters[0] instanceof OTLPTraceExporter);
      assert(exporters[1] instanceof ConsoleSpanExporter);
    });

    it('throws on invalid key', () => {
      process.env.OTEL_TRACES_EXPORTER = 'invalid-key';
      assert.throws(_setDefaultOptions, /OTEL_TRACES_EXPORTER/);
    });
  });

  it('prefers service name from env resource info over the default service name', () => {
    process.env.OTEL_RESOURCE_ATTRIBUTES = 'service.name=foobar';
    const options = _setDefaultOptions();
    delete process.env.OTEL_RESOURCE_ATTRIBUTES;

    assert.deepStrictEqual(
      options.tracerConfig.resource?.attributes[ATTR_SERVICE_NAME],
      'foobar'
    );
  });

  describe('Splunk Realm', () => {
    beforeEach(utils.cleanEnvironment);

    it('throws when setting SPLUNK_REALM without an access token', () => {
      process.env.SPLUNK_REALM = 'us0';
      assert.throws(
        _setDefaultOptions,
        /Splunk realm is set, but access token is unset/
      );
    });

    it('will use OTLP over HTTP by default when realm and access token are set', () => {
      process.env.SPLUNK_REALM = 'us0';
      process.env.SPLUNK_ACCESS_TOKEN = 'abc';

      const options = _setDefaultOptions();
      // let's exporter factory set the endpoint
      assert.deepStrictEqual(options.endpoint, undefined);

      const exporters = options.spanExporterFactory(options);
      assert(Array.isArray(exporters));
      assert.deepStrictEqual(exporters.length, 1);

      const [exporter] = exporters;
      assert(exporter instanceof OTLPHttpTraceExporter);
      assert.deepStrictEqual(
        exporter.url,
        `https://ingest.us0.signalfx.com/v2/trace/otlp`
      );
    });

    it('throws when setting the realm with an incompatible OTEL_TRACES_EXPORTER', () => {
      process.env.SPLUNK_REALM = 'us0';
      process.env.SPLUNK_ACCESS_TOKEN = 'abc';
      process.env.OTEL_TRACES_EXPORTER = 'otlp-grpc';

      assert.throws(
        _setDefaultOptions,
        /requires OTEL_TRACES_EXPORTER to be either otlp or be left undefined/
      );
    });

    it('warns when specifying an invalid protocol for realm transport and defaults to HTTP', () => {
      process.env.SPLUNK_REALM = 'us0';
      process.env.SPLUNK_ACCESS_TOKEN = 'abc';
      process.env.OTEL_EXPORTER_OTLP_TRACES_PROTOCOL = 'grpc';

      const options = _setDefaultOptions();
      const exporters = options.spanExporterFactory(options);

      assert(Array.isArray(exporters));
      const [exporter] = exporters;
      assert(exporter instanceof OTLPHttpTraceExporter);
      assert.deepStrictEqual(
        exporter.url,
        'https://ingest.us0.signalfx.com/v2/trace/otlp'
      );
      const oneLogMatches = logger.warn.mock.calls.some((call) =>
        call.arguments[0].includes(
          `OTLP span exporter factory: defaulting protocol to 'http/protobuf' instead of grpc due to realm being defined.`
        )
      );
      assert(oneLogMatches);
    });

    it('warns when realm and endpoint are both set', () => {
      process.env.SPLUNK_REALM = 'us0';
      process.env.SPLUNK_ACCESS_TOKEN = 'abc';
      process.env.OTEL_EXPORTER_OTLP_TRACES_ENDPOINT = 'http://localhost:4317';

      const options = _setDefaultOptions();
      const exporters = options.spanExporterFactory(options);
      assert(Array.isArray(exporters));
      const [exporter] = exporters;

      const oneLogMatches = logger.warn.mock.calls.some((call) =>
        call.arguments[0].includes(
          `OTLP span exporter factory: Realm value ignored (full endpoint URL has been specified).`
        )
      );
      assert(oneLogMatches);

      assert(
        exporter instanceof OTLPTraceExporter,
        'Expected exporter to be instance of OTLPTraceExporter'
      );
      assert.deepStrictEqual(exporter.url, 'localhost:4317');
    });
  });

  describe('OTLP span exporter factory', () => {
    beforeEach(utils.cleanEnvironment);

    it('throws when called with an unsupported OTLP protocol', () => {
      process.env.OTEL_EXPORTER_OTLP_TRACES_PROTOCOL = 'http/json';
      const options = _setDefaultOptions();
      assert.throws(() => {
        options.spanExporterFactory(options);
      }, 'OTLP span exporter factory: expected OTLP protocol to be either grpc or http/protobuf, got http/json.');
    });

    it('is possible to use OTEL_EXPORTER_OTLP_PROTOCOL', () => {
      process.env.OTEL_EXPORTER_OTLP_PROTOCOL = 'http/protobuf';
      const options = _setDefaultOptions();
      const exporters = options.spanExporterFactory(options);
      assert(Array.isArray(exporters));
      const [exporter] = exporters;
      assert(exporter instanceof OTLPHttpTraceExporter);
    });

    it('prefers OTEL_EXPORTER_OTLP_TRACES_PROTOCOL over OTEL_EXPORTER_OTLP_PROTOCOL', () => {
      process.env.OTEL_EXPORTER_OTLP_TRACES_PROTOCOL = 'http/protobuf';
      process.env.OTEL_EXPORTER_OTLP_PROTOCOL = 'grpc';
      const options = _setDefaultOptions();
      const exporters = options.spanExporterFactory(options);
      assert(Array.isArray(exporters));
      const [exporter] = exporters;
      assert(exporter instanceof OTLPHttpTraceExporter);
    });

    it('is possible to use OTEL_EXPORTER_OTLP_ENDPOINT', () => {
      process.env.OTEL_EXPORTER_OTLP_ENDPOINT = 'foobar:4200';
      const options = _setDefaultOptions();
      const exporters = options.spanExporterFactory(options);
      assert(Array.isArray(exporters));
      const [exporter] = exporters;
      assert(exporter instanceof OTLPTraceExporter);
      assert.deepStrictEqual(exporter.url, 'foobar:4200');
    });

    it('prefers OTEL_EXPORTER_OTLP_TRACES_ENDPOINT over OTEL_EXPORTER_OTLP_ENDPOINT', () => {
      process.env.OTEL_EXPORTER_OTLP_ENDPOINT = 'foobar:4200';
      process.env.OTEL_EXPORTER_OTLP_TRACES_ENDPOINT = 'barfoo:2400';
      const options = _setDefaultOptions();
      const exporters = options.spanExporterFactory(options);
      assert(Array.isArray(exporters));
      const [exporter] = exporters;
      assert(exporter instanceof OTLPTraceExporter);
      assert.deepStrictEqual(exporter.url, 'barfoo:2400');
    });
  });
});

class TestInstrumentation extends InstrumentationBase {
  init() {}
}

class TestIdGenerator {
  generateTraceId(): string {
    return '';
  }

  generateSpanId(): string {
    return '';
  }
}

function testSpanExporterFactory(): SpanExporter {
  return new InMemorySpanExporter();
}

function testSpanProcessorFactory(options: Options) {
  const exporters = options.spanExporterFactory(options);

  if (Array.isArray(exporters)) {
    return exporters.map((e) => new SimpleSpanProcessor(e));
  }

  return new SimpleSpanProcessor(exporters);
}

function testPropagatorFactory(options: Options): api.TextMapPropagator {
  return new W3CBaggagePropagator();
}<|MERGE_RESOLUTION|>--- conflicted
+++ resolved
@@ -21,29 +21,6 @@
 import { InstrumentationBase } from '@opentelemetry/instrumentation';
 import { Resource } from '@opentelemetry/resources';
 import {
-<<<<<<< HEAD
-  ConsoleSpanExporter,
-  InMemorySpanExporter,
-  SimpleSpanProcessor,
-  SpanExporter,
-} from '@opentelemetry/sdk-trace-base';
-import {
-  SEMRESATTRS_CONTAINER_ID,
-  SEMRESATTRS_HOST_ARCH,
-  SEMRESATTRS_HOST_NAME,
-  SEMRESATTRS_OS_TYPE,
-  SEMRESATTRS_OS_VERSION,
-  SEMRESATTRS_PROCESS_EXECUTABLE_NAME,
-  SEMRESATTRS_PROCESS_PID,
-  SEMRESATTRS_PROCESS_RUNTIME_NAME,
-  SEMRESATTRS_PROCESS_RUNTIME_VERSION,
-  SEMRESATTRS_SERVICE_NAME,
-} from '@opentelemetry/semantic-conventions';
-
-import { strict as assert } from 'assert';
-import * as fs from 'fs';
-import { afterEach, beforeEach, describe, it, mock } from 'node:test';
-=======
   ATTR_CONTAINER_ID,
   ATTR_HOST_ARCH,
   ATTR_HOST_NAME,
@@ -61,14 +38,10 @@
   SpanExporter,
   InMemorySpanExporter,
 } from '@opentelemetry/sdk-trace-base';
-import { OTLPTraceExporter } from '@opentelemetry/exporter-trace-otlp-grpc';
-import { OTLPTraceExporter as OTLPHttpTraceExporter } from '@opentelemetry/exporter-trace-otlp-proto';
 
 import { strict as assert } from 'assert';
-import * as sinon from 'sinon';
->>>>>>> 40f50d13
+import { afterEach, beforeEach, describe, it, mock } from 'node:test';
 import * as os from 'os';
-
 import * as instrumentations from '../src/instrumentations';
 import {
   _setDefaultOptions,
@@ -224,53 +197,22 @@
       assert(MATCH_SERVICE_NAME_WARNING.test(logMsg));
     });
 
-<<<<<<< HEAD
-    it('reads the container when setting default options', (t) => {
-      // Stub `os.platform` to return 'linux'
+    it('reads the container when setting default options', async () => {
       mock.method(os, 'platform', () => 'linux');
 
-      // Stub `fs.readFileSync` to simulate reading the file
-      mock.method(fs, 'readFileSync', (path, encoding) => {
+      const containerDetector = ContainerDetector as any;
+      mock.method(containerDetector, 'readFileAsync', (path, encoding) => {
         if (path === '/proc/self/cgroup' && encoding === 'utf8') {
-          return '1:blkio:/docker/a4d00c9dd675d67f866c786181419e1b44832d4696780152e61afd44a3e02856\n';
+          return '11:devices:/docker/1234567890abcdef1234567890abcdef1234567890abcdef1234567890abcde\n';
         }
         return ''; // Default return if different path or encoding
       });
 
-=======
-    it('reads the container when setting default options', async () => {
-      sandbox.stub(os, 'platform').returns('linux');
-      sandbox
-        .stub(ContainerDetector as any, 'readFileAsync')
-        .withArgs('/proc/self/cgroup', 'utf8')
-        .returns(
-          new Promise((resolve) =>
-            resolve(
-              '11:devices:/docker/1234567890abcdef1234567890abcdef1234567890abcdef1234567890abcde\n'
-            )
-          )
-        );
->>>>>>> 40f50d13
       const options = _setDefaultOptions();
       const resource = options.tracerConfig.resource || Resource.empty();
       await resource.waitForAsyncAttributes?.();
       assertContainerId(resource.attributes[ATTR_CONTAINER_ID]);
     });
-    // TODO left for debugging
-
-    // it('reads the container when setting default options', () => {
-    //   sandbox.stub(os, 'platform').returns('linux');
-    //   sandbox
-    //     .stub(fs, 'readFileSync')
-    //     .withArgs('/proc/self/cgroup', 'utf8')
-    //     .returns(
-    //       '1:blkio:/docker/a4d00c9dd675d67f866c786181419e1b44832d4696780152e61afd44a3e02856\n'
-    //     );
-    //   const options = _setDefaultOptions();
-    //   assertContainerId(
-    //     options.tracerConfig.resource?.attributes[SEMRESATTRS_CONTAINER_ID]
-    //   );
-    // });
   });
 
   it('accepts and applies configuration', () => {
