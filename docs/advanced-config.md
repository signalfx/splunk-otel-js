--- conflicted
+++ resolved
@@ -61,15 +61,9 @@
 
 | Environment variable<br>``startMetrics()`` argument             | Default value           | Support | Notes
 | --------------------------------------------------------------- | ----------------------- | ------- | ---
-<<<<<<< HEAD
-| `SPLUNK_RUNTIME_METRICS_ENABLED`<br>`enableRuntimeMetrics`      | `false`                 | Experimental | Enable runtime metrics. See [metrics documentation](metrics.md) for more information.
+| `SPLUNK_METRICS_ENABLED`                                        | `false`                 | Experimental | Enabled metrics export. See [metrics documentation](metrics.md) for more information.
+| `OTEL_EXPORTER_OTLP_ENDPOINT`<br>`endpoint`                     | `localhost:4317`        | Stable | The OTLP endpoint to export to. Only OTLP over gRPC is supported.
 | `OTEL_METRIC_EXPORT_INTERVAL`<br>`exportInterval`               | `5000`                  | Experimental | The interval, in milliseconds, of metrics collection and exporting.
-| `OTEL_EXPORTER_OTLP_ENDPOINT`<br>`endpoint`                     | `localhost:4317`        | Stable | The OTLP endpoint to export to. Only OTLP over gRPC is supported.
-=======
-| `SPLUNK_METRICS_ENABLED`                                        | `false`                 | Experimental | Enabled metrics export. See [metrics documentation](metrics.md) for more information.
-| `SPLUNK_METRICS_ENDPOINT`<br>`endpoint`                         | `http://localhost:9943` | Experimental | The metrics endpoint to send to.
-| `SPLUNK_METRICS_EXPORT_INTERVAL`<br>`exportInterval`            | `5000`                  | Experimental | The interval, in milliseconds, of metrics collection and exporting.
->>>>>>> 9478bc7f
 
 #### Additional `startMetrics` config options
 
