> The official Splunk documentation for this page is [Connect Node.js trace data with logs](https://docs.splunk.com/Observability/gdi/get-data-in/application/nodejs/instrumentation/connect-traces-logs.html). For instructions on how to contribute to the docs, see [CONTRIBUTING.md](../CONTRIBUTING.md#documentation).
# Correlating traces with logs

The Splunk Distribution of OpenTelemetry JS automatically injects trace metadata into logs so that Node.js logging libraries can access it. You can use trace metadata to correlate traces with log events and explore logs in Observability Cloud.

## Supported logging libraries

The following logging librares are supported:

- Bunyan
- Pino
- Winston

<<<<<<< HEAD
## Injected trace data
=======
## Available trace data
>>>>>>> 40f3c608

The following attributes are automatically injected into logs:

- Trace information: `trace_id`, `span_id`, and `trace_flags`
- Resource attributes: `service.name`, `service.version`, and `deployment.environment`(as `service.environment`)

The format of each log message depends on the logging library. The following is a sample log message formatted by the Pino library:

```
   {"level":30,"time":1979374615686,"pid":728570,"hostname":"my_host","trace_id":"f8e261432221096329baf5e62090d856","span_id":"3235afe76b55fe51","trace_flags":"01","url":"/lkasd","msg":"request handler"}
```

## Enable logs injection

To enable log injection, install the instrumentation package for your logging library:

``
@opentelemetry/instrumentation-bunyan
@opentelemetry/instrumentation-pino
@opentelemetry/instrumentation-winston
``

To inject trace data into formatted logs, refer to the documentation of each library.<|MERGE_RESOLUTION|>--- conflicted
+++ resolved
@@ -11,11 +11,7 @@
 - Pino
 - Winston
 
-<<<<<<< HEAD
 ## Injected trace data
-=======
-## Available trace data
->>>>>>> 40f3c608
 
 The following attributes are automatically injected into logs:
 
