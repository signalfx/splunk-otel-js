/*
 * Copyright Splunk Inc.
 *
 * Licensed under the Apache License, Version 2.0 (the "License");
 * you may not use this file except in compliance with the License.
 * You may obtain a copy of the License at
 *
 *     http://www.apache.org/licenses/LICENSE-2.0
 *
 * Unless required by applicable law or agreed to in writing, software
 * distributed under the License is distributed on an "AS IS" BASIS,
 * WITHOUT WARRANTIES OR CONDITIONS OF ANY KIND, either express or implied.
 * See the License for the specific language governing permissions and
 * limitations under the License.
 */

<<<<<<< HEAD
export const VERSION = '1.3.2-metrics-next.9';
=======
export const VERSION = '1.4.0';
>>>>>>> 68bcdc1d
<|MERGE_RESOLUTION|>--- conflicted
+++ resolved
@@ -14,8 +14,4 @@
  * limitations under the License.
  */
 
-<<<<<<< HEAD
-export const VERSION = '1.3.2-metrics-next.9';
-=======
-export const VERSION = '1.4.0';
->>>>>>> 68bcdc1d
+export const VERSION = '1.4.0';