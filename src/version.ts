/*
 * Copyright Splunk Inc.
 *
 * Licensed under the Apache License, Version 2.0 (the "License");
 * you may not use this file except in compliance with the License.
 * You may obtain a copy of the License at
 *
 *     http://www.apache.org/licenses/LICENSE-2.0
 *
 * Unless required by applicable law or agreed to in writing, software
 * distributed under the License is distributed on an "AS IS" BASIS,
 * WITHOUT WARRANTIES OR CONDITIONS OF ANY KIND, either express or implied.
 * See the License for the specific language governing permissions and
 * limitations under the License.
 */

<<<<<<< HEAD
export const VERSION = '0.19.0-metrics-next.5';
=======
export const VERSION = '1.2.0';
>>>>>>> de88d389
<|MERGE_RESOLUTION|>--- conflicted
+++ resolved
@@ -14,8 +14,4 @@
  * limitations under the License.
  */
 
-<<<<<<< HEAD
-export const VERSION = '0.19.0-metrics-next.5';
-=======
-export const VERSION = '1.2.0';
->>>>>>> de88d389
+export const VERSION = '1.2.0';