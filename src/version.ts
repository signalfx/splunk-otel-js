/*
 * Copyright Splunk Inc.
 *
 * Licensed under the Apache License, Version 2.0 (the "License");
 * you may not use this file except in compliance with the License.
 * You may obtain a copy of the License at
 *
 *     http://www.apache.org/licenses/LICENSE-2.0
 *
 * Unless required by applicable law or agreed to in writing, software
 * distributed under the License is distributed on an "AS IS" BASIS,
 * WITHOUT WARRANTIES OR CONDITIONS OF ANY KIND, either express or implied.
 * See the License for the specific language governing permissions and
 * limitations under the License.
 */

<<<<<<< HEAD
export const VERSION = '3.3.0';
=======
export const VERSION = '4.0.0-alpha1';
>>>>>>> 42f3f207
<|MERGE_RESOLUTION|>--- conflicted
+++ resolved
@@ -14,8 +14,4 @@
  * limitations under the License.
  */
 
-<<<<<<< HEAD
-export const VERSION = '3.3.0';
-=======
-export const VERSION = '4.0.0-alpha1';
->>>>>>> 42f3f207
+export const VERSION = '4.0.0-alpha1';