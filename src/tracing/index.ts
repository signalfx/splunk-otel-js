/*
 * Copyright Splunk Inc.
 *
 * Licensed under the Apache License, Version 2.0 (the "License");
 * you may not use this file except in compliance with the License.
 * You may obtain a copy of the License at
 *
 *     http://www.apache.org/licenses/LICENSE-2.0
 *
 * Unless required by applicable law or agreed to in writing, software
 * distributed under the License is distributed on an "AS IS" BASIS,
 * WITHOUT WARRANTIES OR CONDITIONS OF ANY KIND, either express or implied.
 * See the License for the specific language governing permissions and
 * limitations under the License.
 */

import { strict as assert } from 'assert';
import { gte } from 'semver';

import {
  context,
  diag,
  propagation,
  ProxyTracerProvider,
  trace,
  TracerProvider,
} from '@opentelemetry/api';
import { NodeTracerProvider } from '@opentelemetry/sdk-trace-node';
import {
  Instrumentation,
  registerInstrumentations,
} from '@opentelemetry/instrumentation';
import {
  AsyncHooksContextManager,
  AsyncLocalStorageContextManager,
} from '@opentelemetry/context-async-hooks';
import { Options } from './options';
import { getNonEmptyEnvVar, parseEnvBooleanString } from '../utils';
import { isProfilingContextManagerSet } from '../profiling';
import { HttpInstrumentation } from '@opentelemetry/instrumentation-http';

/**
 * We disallow calling `startTracing` twice because:
 * 1. This is very rarely the user intention;
 * 2. Causes unexpected applied configuration to OTel libs;
 * 3. There's no way to reliably clean up before applying new configuration.
 * However, having a mechanism to allow that in tests is useful even if it
 * leaks and is inperfect in terms of the end result.
 */
const allowDoubleStart = parseEnvBooleanString(
  getNonEmptyEnvVar('TEST_ALLOW_DOUBLE_START')
);
let isStarted = false;
let tracingContextManagerEnabled = false;
let _instrumentations: Instrumentation[] = [];

let unregisterInstrumentations: (() => void) | null = null;

export function isTracingContextManagerEnabled(): boolean {
  return tracingContextManagerEnabled;
}

export function getLoadedInstrumentations() {
  return _instrumentations;
}

function setLoadedInstrumentations(
  instrumentations: (Instrumentation | Instrumentation[])[]
) {
  _instrumentations = [];
  // eslint-disable-next-line @typescript-eslint/no-explicit-any
  function storeInstrumentation(instrumentation: any) {
    if (typeof instrumentation['setMeterProvider'] === 'function') {
      _instrumentations.push(instrumentation);
    }
  }

  for (const option of instrumentations) {
    if (Array.isArray(option)) {
      for (const instrumentation of option) {
        storeInstrumentation(instrumentation);
      }
    } else {
      storeInstrumentation(option);
    }
  }
}

export type StartTracingOptions = Partial<Options>;
export function startTracing(options: Options): boolean {
  assert(!isStarted, 'Splunk APM already started');
  isStarted = true;

  // propagator
  propagation.setGlobalPropagator(options.propagatorFactory(options));

  // OpenTelemetry would log an error diagnostic when attempting to overwrite a global.
  // Once profiling has set its context manager, we should not attempt to overwrite it.
  if (!isProfilingContextManagerSet()) {
    const ContextManager = gte(process.version, '14.8.0')
      ? AsyncLocalStorageContextManager
      : AsyncHooksContextManager;
    const contextManager = new ContextManager();
    contextManager.enable();
    context.setGlobalContextManager(contextManager);
    tracingContextManagerEnabled = true;
  }

  // Workaround for https://github.com/open-telemetry/opentelemetry-js/issues/3422
  const envTracesExporter = process.env.OTEL_TRACES_EXPORTER;
  if (envTracesExporter !== undefined) {
    process.env.OTEL_TRACES_EXPORTER = '';
  }
  const provider = new NodeTracerProvider(options.tracerConfig);
  if (envTracesExporter !== undefined) {
    process.env.OTEL_TRACES_EXPORTER = envTracesExporter;
  }

  // instrumentations
  unregisterInstrumentations = registerInstrumentations({
    tracerProvider: provider,
    instrumentations: options.instrumentations,
  });

  setLoadedInstrumentations(options.instrumentations);

  // processors
  let processors = options.spanProcessorFactory(options);
  if (!Array.isArray(processors)) {
    processors = [processors];
  }

  for (const i in processors) {
    provider.addSpanProcessor(processors[i]);
  }

  // register global provider
  trace.setGlobalTracerProvider(provider);

  return true;
}

export async function stopTracing() {
  if (allowDoubleStart) {
    isStarted = false;
  }
  // in reality unregistering is not reliable because of the function pointers
  // floating around everywhere in the user code already and will lead to
  // unexpected consequences should it be done more than once. We enable it
  // mostly for tests.
  unregisterInstrumentations?.();
  unregisterInstrumentations = null;

  const shutdownPromise = shutdownGlobalTracerProvider();

  propagation.disable();
  if (tracingContextManagerEnabled) {
    context.disable();
    tracingContextManagerEnabled = false;
  }
  trace.disable();

  return shutdownPromise;
}

interface ShutDownableTracerProvider extends TracerProvider {
  shutdown: () => Promise<void>;
}

function isShutDownable(
  tracerProvider: TracerProvider
): tracerProvider is ShutDownableTracerProvider {
  // eslint-disable-next-line @typescript-eslint/no-explicit-any
  return typeof (tracerProvider as any).shutdown === 'function';
}

async function shutdownGlobalTracerProvider() {
  // `shutdown` is not in the interface of TracerProvider - not always implemented
  // Global TracerProvider isn't actually the set TracerProvider, but a proxy
  const globalProvider = trace.getTracerProvider();
  let reportedConstructor = globalProvider?.constructor;

  if (globalProvider instanceof ProxyTracerProvider) {
    const delegate = globalProvider.getDelegate();
    reportedConstructor = delegate?.constructor;

    if (isShutDownable(delegate)) {
      return delegate.shutdown().catch((e) => {
        diag.warn('OpenTelemetry: error shutting down tracer provider', e);
      });
    }
  }
  diag.warn(
    `Enabled TracerProvider(${
      reportedConstructor?.name ?? reportedConstructor
    }) does not implement shutdown()`
  );
<<<<<<< HEAD
=======
}

function configureInstrumentations(options: Options) {
  for (const instrumentation of options.instrumentations) {
    // eslint-disable-next-line @typescript-eslint/no-explicit-any
    const instr = instrumentation as any;

    switch (instr['instrumentationName']) {
      case '@opentelemetry/instrumentation-graphql':
        configureGraphQlInstrumentation(instr, options);
        break;
      case '@opentelemetry/instrumentation-http':
        configureHttpInstrumentation(instr as HttpInstrumentation, options);
        break;
      case '@opentelemetry/instrumentation-redis':
        configureRedisInstrumentation(instr, options);
        break;
      case '@opentelemetry/instrumentation-bunyan':
        disableLogSending(instr);
        configureLogInjection(instr);
        break;
      case '@opentelemetry/instrumentation-pino':
      case '@opentelemetry/instrumentation-winston':
        configureLogInjection(instr);
        break;
    }
  }
>>>>>>> edeea0bd
}<|MERGE_RESOLUTION|>--- conflicted
+++ resolved
@@ -37,7 +37,6 @@
 import { Options } from './options';
 import { getNonEmptyEnvVar, parseEnvBooleanString } from '../utils';
 import { isProfilingContextManagerSet } from '../profiling';
-import { HttpInstrumentation } from '@opentelemetry/instrumentation-http';
 
 /**
  * We disallow calling `startTracing` twice because:
@@ -195,34 +194,4 @@
       reportedConstructor?.name ?? reportedConstructor
     }) does not implement shutdown()`
   );
-<<<<<<< HEAD
-=======
-}
-
-function configureInstrumentations(options: Options) {
-  for (const instrumentation of options.instrumentations) {
-    // eslint-disable-next-line @typescript-eslint/no-explicit-any
-    const instr = instrumentation as any;
-
-    switch (instr['instrumentationName']) {
-      case '@opentelemetry/instrumentation-graphql':
-        configureGraphQlInstrumentation(instr, options);
-        break;
-      case '@opentelemetry/instrumentation-http':
-        configureHttpInstrumentation(instr as HttpInstrumentation, options);
-        break;
-      case '@opentelemetry/instrumentation-redis':
-        configureRedisInstrumentation(instr, options);
-        break;
-      case '@opentelemetry/instrumentation-bunyan':
-        disableLogSending(instr);
-        configureLogInjection(instr);
-        break;
-      case '@opentelemetry/instrumentation-pino':
-      case '@opentelemetry/instrumentation-winston':
-        configureLogInjection(instr);
-        break;
-    }
-  }
->>>>>>> edeea0bd
 }