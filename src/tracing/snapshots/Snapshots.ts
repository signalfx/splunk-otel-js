/*
 * Copyright Splunk Inc.
 *
 * Licensed under the Apache License, Version 2.0 (the "License");
 * you may not use this file except in compliance with the License.
 * You may obtain a copy of the License at
 *
 *     http://www.apache.org/licenses/LICENSE-2.0
 *
 * Unless required by applicable law or agreed to in writing, software
 * distributed under the License is distributed on an "AS IS" BASIS,
 * WITHOUT WARRANTIES OR CONDITIONS OF ANY KIND, either express or implied.
 * See the License for the specific language governing permissions and
 * limitations under the License.
 */
import { Resource } from '@opentelemetry/resources';
import { ensureProfilingContextManager, noopExtension } from '../../profiling';
import { getConfigBoolean, getConfigNumber } from '../../configuration';
import { SnapshotSpanProcessor } from './SnapshotSpanProcessor';
import type { CpuProfile, ProfilingExtension } from '../../profiling/types';
import { OtlpHttpProfilingExporter } from '../../profiling/OtlpHttpProfilingExporter';
import { loadExtension } from '../../profiling';

export interface StartSnapshotProfilingOptions {
  serviceName: string;
  endpoint: string;
  resource: Resource;
  samplingIntervalMs?: number;
  collectionIntervalMs?: number;
}

type SnapshotProfilingOptions = Required<StartSnapshotProfilingOptions>;

// After the last snapshot has ended, keep the profiler running to avoid cold starts.
const LINGER_PERIOD_MS = 60_000;

export class SnapshotProfiler {
  processor: SnapshotSpanProcessor;
  extension: ProfilingExtension = loadExtension() || noopExtension();
  profilerHandle: number = -1;
  // The number traces currently being profiled.
  activeSnapshots: number = 0;

  collectionLoop: NodeJS.Timeout;
  stopTimeout: NodeJS.Timeout | undefined;
  exporter: OtlpHttpProfilingExporter | undefined;

  constructor(options: SnapshotProfilingOptions) {
    ensureProfilingContextManager();

    this.processor = new SnapshotSpanProcessor({
      traceSnapshotBegin: (traceId) => {
        this.extension.addTraceIdFilter(this.profilerHandle, traceId);
        this.extension.startCpuProfiler(this.profilerHandle);
        this.activeSnapshots += 1;
      },
      traceSnapshotEnd: (traceId) => {
        this.activeSnapshots = Math.max(this.activeSnapshots - 1, 0);
        this.extension.removeTraceIdFilter(this.profilerHandle, traceId);

        if (this.stopTimeout !== undefined) {
          clearTimeout(this.stopTimeout);
          this.stopTimeout = undefined;
        }

        if (this.activeSnapshots === 0) {
          this.stopTimeout = setTimeout(async () => {
            const profile = this.extension.stop(this.profilerHandle);
            await this._export(profile);
            this.stopTimeout = undefined;
          }, LINGER_PERIOD_MS);
          this.stopTimeout.unref();
        }
      },
    });

    const samplingIntervalMicroseconds = options.samplingIntervalMs * 1_000;

    this.profilerHandle =
      this.extension.createCpuProfiler({
        name: 'splunk-snapshot-profiler',
        samplingIntervalMicroseconds,
        maxSampleCutoffDelayMicroseconds: samplingIntervalMicroseconds / 2,
        recordDebugInfo: false,
        onlyFilteredStacktraces: true,
      }) ?? -1;

    this.collectionLoop = setInterval(async () => {
      const profile = this.extension.collect(this.profilerHandle);
      await this._export(profile);
    }, options.collectionIntervalMs);
    this.collectionLoop.unref();

    process.on('exit', () => {
      this.extension.stop(this.profilerHandle);
    });

    // Tracing needs to be started after profiling, setting up the profiling exporter
    // causes @grpc/grpc-js to be loaded, but to avoid any loads before tracing's setup
    // has finished, load it next event loop.
    setImmediate(() => {
      this.exporter = new OtlpHttpProfilingExporter({
        endpoint: options.endpoint,
        callstackInterval: options.samplingIntervalMs,
        resource: options.resource,
        instrumentationSource: 'snapshot',
      });
    });
  }

  async _export(profile: CpuProfile | null) {
    if (!profile || !this.exporter) {
      return;
    }

    if (profile.stacktraces.length > 0) {
      await this.exporter.send(profile);
    }
  }

  async stop() {
    clearTimeout(this.stopTimeout);
    clearInterval(this.collectionLoop);

    const profile = this.extension.stop(this.profilerHandle);

    if (profile) {
      await this._export(profile);
    }
  }
}

let profiler: SnapshotProfiler | undefined;

export function startSnapshotProfiling(options: StartSnapshotProfilingOptions) {
  const samplingIntervalMs =
    options.samplingIntervalMs ??
<<<<<<< HEAD
    getConfigNumber('SPLUNK_SNAPSHOT_PROFILER_SAMPLING_INTERVAL', 1);
=======
    getEnvNumber(
      [
        'SPLUNK_SNAPSHOT_SAMPLING_INTERVAL',
        'SPLUNK_SNAPSHOT_PROFILER_SAMPLING_INTERVAL',
      ],
      1
    );
>>>>>>> 057282ce
  const collectionIntervalMs =
    options.collectionIntervalMs ??
    getConfigNumber('SPLUNK_CPU_PROFILER_COLLECTION_INTERVAL', 30_000);

  profiler = new SnapshotProfiler({
    serviceName: options.serviceName,
    endpoint: options.endpoint,
    resource: options.resource,
    samplingIntervalMs,
    collectionIntervalMs,
  });
}

export async function stopSnapshotProfiling() {
  if (!profiler) {
    return;
  }

  await profiler.stop();
}

export function isSnapshotProfilingEnabled() {
  return getConfigBoolean('SPLUNK_SNAPSHOT_PROFILER_ENABLED', false);
}

export function snapshotSpanProcessor(): SnapshotSpanProcessor | undefined {
  return profiler?.processor;
}

export function snapshotProfiler(): SnapshotProfiler | undefined {
  return profiler;
}<|MERGE_RESOLUTION|>--- conflicted
+++ resolved
@@ -135,17 +135,13 @@
 export function startSnapshotProfiling(options: StartSnapshotProfilingOptions) {
   const samplingIntervalMs =
     options.samplingIntervalMs ??
-<<<<<<< HEAD
-    getConfigNumber('SPLUNK_SNAPSHOT_PROFILER_SAMPLING_INTERVAL', 1);
-=======
-    getEnvNumber(
+    getConfigNumber(
       [
         'SPLUNK_SNAPSHOT_SAMPLING_INTERVAL',
         'SPLUNK_SNAPSHOT_PROFILER_SAMPLING_INTERVAL',
       ],
       1
     );
->>>>>>> 057282ce
   const collectionIntervalMs =
     options.collectionIntervalMs ??
     getConfigNumber('SPLUNK_CPU_PROFILER_COLLECTION_INTERVAL', 30_000);
