--- conflicted
+++ resolved
@@ -14,7 +14,6 @@
  * limitations under the License.
  */
 
-<<<<<<< HEAD
 import { diag } from '@opentelemetry/api';
 import { Counter, metrics, ValueType } from '@opentelemetry/api-metrics';
 import { Resource } from '@opentelemetry/resources';
@@ -26,12 +25,6 @@
 import { OTLPMetricExporter } from '@opentelemetry/exporter-metrics-otlp-grpc';
 import { Metadata } from '@grpc/grpc-js';
 import { defaultServiceName, getEnvBoolean, getEnvNumber } from '../options';
-=======
-import { context, diag } from '@opentelemetry/api';
-import { suppressTracing } from '@opentelemetry/core';
-import { collectMemoryInfo, MemoryInfo } from './memory';
-import { defaultServiceName, getEnvNumber } from '../utils';
->>>>>>> e6556ff2
 import { detect as detectResource } from '../resource';
 import { SemanticResourceAttributes } from '@opentelemetry/semantic-conventions';
 
