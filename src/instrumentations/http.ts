--- conflicted
+++ resolved
@@ -116,14 +116,9 @@
 }
 
 export function configureHttpInstrumentation(
-<<<<<<< HEAD
   // eslint-disable-next-line @typescript-eslint/no-explicit-any
   instrumentation: any,
   options: TracingOptions
-=======
-  instrumentation: HttpInstrumentation,
-  options: Options
->>>>>>> edeea0bd
 ) {
   const config = instrumentation.getConfig();
 
