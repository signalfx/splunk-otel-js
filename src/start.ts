--- conflicted
+++ resolved
@@ -28,10 +28,6 @@
   tracing: boolean | TracingOptions;
 }
 
-<<<<<<< HEAD
-let runningProfiling: ReturnType<typeof startProfiling> | null = null;
-let runningTracing: ReturnType<typeof startTracing> | null = null;
-=======
 interface RunningState {
   metrics: ReturnType<typeof startMetrics> | null;
   profiling: ReturnType<typeof startProfiling> | null;
@@ -43,7 +39,6 @@
   profiling: null,
   tracing: null,
 };
->>>>>>> 4d954d0b
 
 function isSignalEnabled<T>(
   option: T | undefined | null,
@@ -54,11 +49,7 @@
 }
 
 export const start = (options: Partial<Options> = {}) => {
-<<<<<<< HEAD
-  if (runningProfiling || runningTracing) {
-=======
   if (running.metrics || running.profiling || running.tracing) {
->>>>>>> 4d954d0b
     throw new Error('Splunk APM already started');
   }
   const { metrics, profiling, tracing, ...restOptions } = options;
@@ -79,17 +70,6 @@
     running.tracing = startTracing(Object.assign({}, restOptions, tracing));
   }
 
-<<<<<<< HEAD
-  if (isSignalEnabled(options.metrics, 'SPLUNK_METRICS_ENABLED', true)) {
-    startMetrics(Object.assign({}, restOptions, metrics));
-  }
-};
-
-export const stop = () => {
-  if (runningTracing) {
-    stopTracing();
-    runningTracing = null;
-=======
   if (isSignalEnabled(options.metrics, 'SPLUNK_METRICS_ENABLED', false)) {
     running.metrics = startMetrics(Object.assign({}, restOptions, metrics));
   }
@@ -99,15 +79,12 @@
   const promises = [];
 
   if (running.metrics) {
-    // not actually a promise, for forwards compatibility
-    promises.push(running.metrics.stopMetrics());
     running.metrics = null;
   }
 
   if (running.tracing) {
     promises.push(stopTracing());
     running.tracing = null;
->>>>>>> 4d954d0b
   }
 
   if (running.profiling) {
