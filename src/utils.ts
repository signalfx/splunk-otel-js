/*
 * Copyright Splunk Inc.
 *
 * Licensed under the Apache License, Version 2.0 (the "License");
 * you may not use this file except in compliance with the License.
 * You may obtain a copy of the License at
 *
 *     http://www.apache.org/licenses/LICENSE-2.0
 *
 * Unless required by applicable law or agreed to in writing, software
 * distributed under the License is distributed on an "AS IS" BASIS,
 * WITHOUT WARRANTIES OR CONDITIONS OF ANY KIND, either express or implied.
 * See the License for the specific language governing permissions and
 * limitations under the License.
 */

import { strict as assert } from 'assert';
import { diag, DiagLogLevel } from '@opentelemetry/api';
import type { EnvVarKey, LogLevel } from './types';
import { resolve } from 'path';
import * as fs from 'fs';

export type ConfigCache = Map<string, string>;

const configCache: ConfigCache = new Map();

export function findServiceName(
  cache: ConfigCache = configCache
): string | undefined {
  const cacheKey = 'package.name';

  if (cache.has(cacheKey)) {
    return cache.get(cacheKey);
  }

  const pkgPath = resolve(process.cwd(), 'package.json');

  try {
    const content = fs.readFileSync(pkgPath, { encoding: 'utf8' });
    const pkg = JSON.parse(content);
    const name = pkg['name'];
    if (typeof name === 'string') {
      cache.set(cacheKey, name);
      return name;
    }
  } catch (e) {
    diag.debug(`Error reading ${pkgPath}`, e);
  }

  return undefined;
}

export function defaultServiceName(cache: ConfigCache = configCache): string {
  return findServiceName(cache) || 'unnamed-node-service';
}

export function _getNonEmptyEnvVar(key: EnvVarKey): string | undefined {
  const value = process.env[key];

  if (value !== undefined) {
    const trimmed = value.trim();
    if (trimmed.length === 0) {
      diag.warn(
        `Defined, but empty environment variable: '${key}'. The value will be considered as undefined.`
      );
      return undefined;
    }

    return trimmed;
  }

  return value;
}

export function parseEnvBooleanString(value?: string) {
  if (typeof value !== 'string') {
    return value;
  }

  value = value.trim().toLowerCase();

  if (!value || ['false', 'no', 'n', '0'].indexOf(value) >= 0) {
    return false;
  }

  if (['true', 'yes', 'y', '1'].indexOf(value) >= 0) {
    return true;
  }

  throw new Error(`Invalid string representing boolean: ${value}`);
}

export function _getEnvBoolean(key: EnvVarKey, defaultValue = true): boolean {
  const value = _getNonEmptyEnvVar(key);

  if (value === undefined) {
    return defaultValue;
  }

  if (['false', 'no', '0'].indexOf(value.trim().toLowerCase()) >= 0) {
    return false;
  }

  return true;
}

<<<<<<< HEAD
export function _getEnvNumber(key: EnvVarKey, defaultValue: number): number {
  const value = _getNonEmptyEnvVar(key);
=======
export function getEnvNumber(
  key: EnvVarKey | EnvVarKey[],
  defaultValue: number
): number {
  const value = Array.isArray(key)
    ? getEnvValueByPrecedence(key)
    : getNonEmptyEnvVar(key);
>>>>>>> 057282ce

  if (value === undefined) {
    return defaultValue;
  }

  const numberValue = parseFloat(value);

  if (isNaN(numberValue)) {
    return defaultValue;
  }

  return numberValue;
}

export function deduplicate(arr: string[]) {
  return [...new Set(arr)];
}

export function _getEnvArray(key: EnvVarKey): string[] | undefined {
  const value = _getNonEmptyEnvVar(key);

  if (value === undefined) {
    return undefined;
  }

  return deduplicate(value.split(',')).map((v) => v.trim());
}

export function _getEnvValueByPrecedence(
  keys: EnvVarKey[],
  defaultValue?: string
): string | undefined {
  for (const key of keys) {
    const value = _getNonEmptyEnvVar(key);

    if (value !== undefined) {
      return value;
    }
  }

  return defaultValue;
}

const formatStringSet = (set: Set<string> | string[]) => {
  return [...set.values()].map((item) => `"${item}"`).join(', ');
};

export function assertNoExtraneousProperties(
  // eslint-disable-next-line @typescript-eslint/no-explicit-any
  obj: Record<string, any>,
  expectedProps: string[]
) {
  const keys = new Set(Object.keys(obj));
  for (const p of expectedProps) {
    keys.delete(p);
  }

  assert.equal(
    keys.size,
    0,
    `Unexpected configuration options: ${formatStringSet(
      keys
    )}. Allowed: ${formatStringSet(expectedProps)}`
  );
}

function validLogLevel(level: string): level is LogLevel {
  return ['verbose', 'debug', 'info', 'warn', 'error'].includes(level);
}

export function toDiagLogLevel(level: LogLevel): DiagLogLevel {
  switch (level) {
    case 'verbose':
      return DiagLogLevel.VERBOSE;
    case 'debug':
      return DiagLogLevel.DEBUG;
    case 'info':
      return DiagLogLevel.INFO;
    case 'warn':
      return DiagLogLevel.WARN;
    case 'error':
      return DiagLogLevel.ERROR;
  }

  return DiagLogLevel.NONE;
}

export function parseLogLevel(value: string | null | undefined): DiagLogLevel {
  if (value === undefined || value === null) {
    return DiagLogLevel.NONE;
  }

  const v = value.trim().toLowerCase();

  if (validLogLevel(v)) {
    return toDiagLogLevel(v);
  }

  return DiagLogLevel.NONE;
}

function constructUrl(url: string): URL | undefined {
  try {
    return new URL(url);
  } catch {
    return undefined;
  }
}

export function ensureResourcePath(
  url: string | undefined,
  resourcePath: string
): string | undefined {
  if (url === undefined) {
    return undefined;
  }

  const validUrl = constructUrl(url);

  if (validUrl === undefined) {
    diag.error(`Invalid URL: ${url}`);
    return undefined;
  }

  if (validUrl.pathname === '/') {
    diag.debug(
      `Appending path ${resourcePath} to ${url} due to resource path not set.`
    );
    validUrl.pathname = resourcePath;
    return validUrl.toString();
  }

  return url;
}

export function listEnvVars() {
  return [
    {
      name: 'OTEL_BSP_SCHEDULE_DELAY',
      property: '',
      description:
        'The delay in milliseconds between 2 consecutive bath span processor exports.',
      default: '5000',
      type: 'number',
      category: 'instrumentation',
    },
    {
      name: 'OTEL_EXPORTER_OTLP_CERTIFICATE',
      property: '',
      description:
        "Path to a certificate to use when verifying a server's TLS credentials.",
      default: '',
      type: 'string',
      category: 'exporter',
    },
    {
      name: 'OTEL_EXPORTER_OTLP_CLIENT_CERTIFICATE',
      property: '',
      description:
        "Path to a certificate to use when verifying a client's TLS credentials.",
      default: '',
      type: 'string',
      category: 'exporter',
    },
    {
      name: 'OTEL_EXPORTER_OTLP_CLIENT_KEY',
      property: '',
      description:
        "Path to client's private key to use in mTLS communication in PEM format.",
      default: '',
      type: 'string',
      category: 'exporter',
    },
    {
      name: 'OTEL_EXPORTER_OTLP_ENDPOINT',
      property: 'endpoint',
      description: 'The OTLP endpoint to export to.',
      default: 'http://localhost:4318',
      type: 'string',
      category: 'exporter',
    },
    {
      name: 'OTEL_EXPORTER_OTLP_TRACES_PROTOCOL',
      property: '',
      description:
        'Chooses the trace exporter protocol. Allowed values are grpc and http/protobuf',
      default: 'http/protobuf',
      type: 'string',
      category: 'exporter',
    },
    {
      name: 'OTEL_EXPORTER_OTLP_METRICS_PROTOCOL',
      property: 'metrics.metricReaderFactory',
      description:
        'Chooses the metric exporter protocol. Allowed values are grpc and http/protobuf',
      default: 'http/protobuf',
      type: 'string',
      category: 'exporter',
    },
    {
      name: 'OTEL_EXPORTER_OTLP_PROTOCOL',
      property: '',
      description: 'The protocol to use for OTLP exports.',
      default: 'http/protobuf',
      type: 'string',
      category: 'exporter',
    },
    {
      name: 'OTEL_EXPORTER_OTLP_TRACES_ENDPOINT',
      property: '',
      description: 'The traces OTLP endpoint to export to.',
      default: 'http://localhost:4318',
      type: 'string',
      category: 'exporter',
    },
    {
      name: 'OTEL_INSTRUMENTATION_COMMON_DEFAULT_ENABLED',
      property: '',
      description:
        'Whether to activate all the embedded instrumentations. When you set this setting to false, use OTEL_INSTRUMENTATION_<NAME>_ENABLED=true to selectively turn on instrumentations.',
      default: 'true',
      type: 'boolean',
      category: 'instrumentation',
    },
    {
      name: 'OTEL_INSTRUMENTATION_<NAME>_ENABLED',
      property: '',
      description:
        'When set to true, this setting activates a specific instrumentation, as defined by replacing <NAME> with the name of the instrumentation. The name is not case sensitive.',
      default: 'true',
      type: 'boolean',
      category: 'instrumentation',
    },
    {
      name: 'OTEL_LOG_LEVEL',
      property: 'logLevel',
      description:
        'Log level for the OpenTelemetry diagnostic console logger. To activate debug logging, set the debug value. Available values are error, info, debug, and verbose.',
      default: 'none',
      type: 'string',
      category: 'general',
    },
    {
      name: 'OTEL_EXPORTER_OTLP_METRICS_ENDPOINT',
      property: 'metrics.endpoint',
      description:
        'The metrics endpoint. Takes precedence over the value set in OTEL_EXPORTER_OTLP_ENDPOINT.',
      default: 'https://ingest.<realm>.signalfx.com/v2/datapoint/otlp',
      type: 'number',
      category: 'metrics',
    },
    {
      name: 'OTEL_METRIC_EXPORT_INTERVAL',
      property: 'metrics.exportIntervalMillis',
      description:
        'The interval, in milliseconds, of metrics collection and exporting.',
      default: '30000',
      type: 'number',
      category: 'metrics',
    },
    {
      name: 'OTEL_METRICS_EXPORTER',
      property: 'metrics.metricReaderFactory',
      description:
        'Comma-separated list of metrics exporter to use. To output to the console, set the variable to console. If set to none, metric exports are turned off.',
      default: 'otlp',
      type: 'string',
      category: 'exporter',
    },
    {
      name: 'OTEL_PROPAGATORS',
      property: 'tracing.propagators',
      description: 'Comma-separated list of propagators you want to use.',
      default: 'tracecontext,baggage',
      type: 'string',
      category: 'propagator',
    },
    {
      name: 'OTEL_SERVICE_NAME',
      property: 'serviceName',
      description:
        'Name of the service or application you’re instrumenting. Takes precedence over the service name defined in the OTEL_RESOURCE_ATTRIBUTES variable.',
      default: 'unnamed-node-service',
      type: 'string',
      category: 'general',
    },
    {
      name: 'OTEL_TRACES_EXPORTER',
      property: 'tracing.spanExporterFactory',
      description:
        'Comma-separated list of trace exporters to use. To output to the console, set the variable to console.',
      default: 'otlp',
      type: 'string',
      category: 'exporter',
    },
    {
      name: 'SPLUNK_ACCESS_TOKEN',
      property: 'accessToken',
      description:
        'A Splunk authentication token that lets exporters send data directly to Splunk Observability Cloud. Required if you need to send data to the Splunk Observability Cloud ingest endpoint.',
      default: '',
      type: 'string',
      category: 'general',
    },
    {
      name: 'SPLUNK_INSTRUMENTATION_METRICS_ENABLED',
      property: '',
      description:
        'Emit metrics from instrumentation (for example, http.server.duration)',
      default: 'false',
      type: 'boolean',
      category: 'instrumentation',
    },
    {
      name: 'SPLUNK_METRICS_ENABLED',
      property: 'Activated by calling start()',
      description: 'Activates metrics collection.',
      default: 'false',
      type: 'boolean',
      category: 'metrics',
    },
    {
      name: 'SPLUNK_PROFILER_ENABLED',
      property: 'profilingEnabled',
      description: 'Activates AlwaysOn CPU profiling.',
      default: 'false',
      type: 'boolean',
      category: 'profiler',
    },
    {
      name: 'SPLUNK_PROFILER_LOGS_ENDPOINT',
      property: 'profiling.endpoint',
      description: 'The collector endpoint for profiler logs.',
      default: 'http://localhost:4318',
      type: 'string',
      category: 'profiler',
    },
    {
      name: 'SPLUNK_PROFILER_MEMORY_ENABLED',
      property: 'profiling.memoryProfilingEnabled',
      description: 'Activates memory profiling for AlwaysOn Profiling.',
      default: 'false',
      type: 'string',
      category: 'profiler',
    },
    {
      name: 'SPLUNK_PROFILER_CALL_STACK_INTERVAL',
      property: 'profiling.callstackInterval',
      description:
        'Frequency with which call stacks are sampled, in milliseconds.',
      default: '1000',
      type: 'number',
      category: 'profiler',
    },
    {
      name: 'SPLUNK_REALM',
      property: 'realm',
      description:
        'The name of your organization’s realm, for example, us0. When you set the realm, telemetry is sent directly to the ingest endpoint of Splunk Observability Cloud, bypassing the Splunk Distribution of OpenTelemetry Collector.',
      default: '',
      type: 'string',
      category: 'general',
    },
    {
      name: 'SPLUNK_REDIS_INCLUDE_COMMAND_ARGS',
      property: '',
      description:
        'Whether to include the full Redis query in db.statement span attributes when using the Redis instrumentation.',
      default: 'false',
      type: 'boolean',
      category: 'instrumentation',
    },
    {
      name: 'SPLUNK_GRAPHQL_RESOLVE_SPANS_ENABLED',
      property: '',
      description:
        'Starting from version 2.7.0 of the instrumentation, GraphQL spans for resolvers are no longer generated. To collect resolve spans, set this environment variable to true. The default value is false.',
      default: 'false',
      type: 'boolean',
      category: 'instrumentation',
    },
    {
      name: 'SPLUNK_RUNTIME_METRICS_COLLECTION_INTERVAL',
      property: 'metrics.runtimeMetricsCollectionIntervalMillis',
      description:
        'The interval, in milliseconds, during which GC and event loop statistics are collected.',
      default: '5000',
      type: 'number',
      category: 'metrics',
    },
    {
      name: 'SPLUNK_RUNTIME_METRICS_ENABLED',
      property: 'metrics.runtimeMetricsEnabled',
      description:
        'Activates the collection and export of runtime metrics. Runtime metrics are only sent if the SPLUNK_METRICS_ENABLED environment variable is set to true or if memory profiling is activated.',
      default: 'true',
      type: 'boolean',
      category: 'metrics',
    },
    {
      name: 'SPLUNK_DEBUG_METRICS_ENABLED',
      property: 'metrics.debugMetricsEnabled',
      description:
        'Activates the collection and export of internal debug metrics for troubleshooting. Debug metrics are only sent if the SPLUNK_METRICS_ENABLED environment variable is set to true.',
      default: 'true',
      type: 'boolean',
      category: 'metrics',
    },
    {
      name: 'SPLUNK_TRACE_RESPONSE_HEADER_ENABLED',
      property: 'tracing.serverTimingEnabled',
      description:
        'Activates the addition of server trace information to HTTP response headers.',
      default: 'true',
      type: 'boolean',
      category: 'general',
    },
    {
      name: 'SPLUNK_TRACING_ENABLED',
      property: '',
      description: 'Enables tracing.',
      default: 'true',
      type: 'boolean',
      category: 'instrumentation',
    },
  ];
}<|MERGE_RESOLUTION|>--- conflicted
+++ resolved
@@ -104,18 +104,10 @@
   return true;
 }
 
-<<<<<<< HEAD
-export function _getEnvNumber(key: EnvVarKey, defaultValue: number): number {
-  const value = _getNonEmptyEnvVar(key);
-=======
-export function getEnvNumber(
-  key: EnvVarKey | EnvVarKey[],
-  defaultValue: number
-): number {
+export function _getEnvNumber(key: EnvVarKey | EnvVarKey[], defaultValue: number): number {
   const value = Array.isArray(key)
-    ? getEnvValueByPrecedence(key)
-    : getNonEmptyEnvVar(key);
->>>>>>> 057282ce
+    ? _getEnvValueByPrecedence(key)
+    : _getNonEmptyEnvVar(key);
 
   if (value === undefined) {
     return defaultValue;
